/*
 * software YUV to RGB converter
 *
 * Copyright (C) 2001-2007 Michael Niedermayer
 *           (c) 2010 Konstantin Shishkov
 *
 * This file is part of FFmpeg.
 *
 * FFmpeg is free software; you can redistribute it and/or
 * modify it under the terms of the GNU Lesser General Public
 * License as published by the Free Software Foundation; either
 * version 2.1 of the License, or (at your option) any later version.
 *
 * FFmpeg is distributed in the hope that it will be useful,
 * but WITHOUT ANY WARRANTY; without even the implied warranty of
 * MERCHANTABILITY or FITNESS FOR A PARTICULAR PURPOSE.  See the GNU
 * Lesser General Public License for more details.
 *
 * You should have received a copy of the GNU Lesser General Public
 * License along with FFmpeg; if not, write to the Free Software
 * Foundation, Inc., 51 Franklin Street, Fifth Floor, Boston, MA 02110-1301 USA
 */

#undef MOVNTQ
#undef EMMS
#undef SFENCE

#if COMPILE_TEMPLATE_MMXEXT
#define MOVNTQ "movntq"
#define SFENCE "sfence"
#else
#define MOVNTQ "movq"
#define SFENCE " # nop"
#endif

#define REG_BLUE  "0"
#define REG_RED   "1"
#define REG_GREEN "2"
#define REG_ALPHA "3"

#define YUV2RGB_LOOP(depth)                                          \
    h_size = (c->dstW + 7) & ~7;                                     \
    if (h_size * depth > FFABS(dstStride[0]))                        \
        h_size -= 8;                                                 \
                                                                     \
<<<<<<< HEAD
    vshift = c->srcFormat != PIX_FMT_YUV422P;                        \
=======
    if (c->srcFormat == AV_PIX_FMT_YUV422P) {                           \
        srcStride[1] *= 2;                                           \
        srcStride[2] *= 2;                                           \
    }                                                                \
>>>>>>> 716d413c
                                                                     \
    __asm__ volatile ("pxor %mm4, %mm4\n\t");                        \
    for (y = 0; y < srcSliceH; y++) {                                \
        uint8_t *image    = dst[0] + (y + srcSliceY) * dstStride[0]; \
        const uint8_t *py = src[0] +               y * srcStride[0]; \
        const uint8_t *pu = src[1] +   (y >> vshift) * srcStride[1]; \
        const uint8_t *pv = src[2] +   (y >> vshift) * srcStride[2]; \
        x86_reg index = -h_size / 2;                                 \

#define YUV2RGB_INITIAL_LOAD          \
    __asm__ volatile (                \
        "movq (%5, %0, 2), %%mm6\n\t" \
        "movd    (%2, %0), %%mm0\n\t" \
        "movd    (%3, %0), %%mm1\n\t" \
        "1: \n\t"                     \

/* YUV2RGB core
 * Conversion is performed in usual way:
 * R = Y' * Ycoef + Vred * V'
 * G = Y' * Ycoef + Vgreen * V' + Ugreen * U'
 * B = Y' * Ycoef               + Ublue * U'
 *
 * where X' = X * 8 - Xoffset (multiplication is performed to increase
 * precision a bit).
 * Since it operates in YUV420 colorspace, Y component is additionally
 * split into Y1 and Y2 for even and odd pixels.
 *
 * Input:
 * mm0 - U (4 elems), mm1 - V (4 elems), mm6 - Y (8 elems), mm4 - zero register
 * Output:
 * mm1 - R, mm2 - G, mm0 - B
 */
#define YUV2RGB                                  \
    /* convert Y, U, V into Y1', Y2', U', V' */  \
    "movq      %%mm6, %%mm7\n\t"                 \
    "punpcklbw %%mm4, %%mm0\n\t"                 \
    "punpcklbw %%mm4, %%mm1\n\t"                 \
    "pand     "MANGLE(mmx_00ffw)", %%mm6\n\t"    \
    "psrlw     $8,    %%mm7\n\t"                 \
    "psllw     $3,    %%mm0\n\t"                 \
    "psllw     $3,    %%mm1\n\t"                 \
    "psllw     $3,    %%mm6\n\t"                 \
    "psllw     $3,    %%mm7\n\t"                 \
    "psubsw   "U_OFFSET"(%4), %%mm0\n\t"         \
    "psubsw   "V_OFFSET"(%4), %%mm1\n\t"         \
    "psubw    "Y_OFFSET"(%4), %%mm6\n\t"         \
    "psubw    "Y_OFFSET"(%4), %%mm7\n\t"         \
\
     /* multiply by coefficients */              \
    "movq      %%mm0, %%mm2\n\t"                 \
    "movq      %%mm1, %%mm3\n\t"                 \
    "pmulhw   "UG_COEFF"(%4), %%mm2\n\t"         \
    "pmulhw   "VG_COEFF"(%4), %%mm3\n\t"         \
    "pmulhw   "Y_COEFF" (%4), %%mm6\n\t"         \
    "pmulhw   "Y_COEFF" (%4), %%mm7\n\t"         \
    "pmulhw   "UB_COEFF"(%4), %%mm0\n\t"         \
    "pmulhw   "VR_COEFF"(%4), %%mm1\n\t"         \
    "paddsw    %%mm3, %%mm2\n\t"                 \
    /* now: mm0 = UB, mm1 = VR, mm2 = CG */      \
    /*      mm6 = Y1, mm7 = Y2 */                \
\
    /* produce RGB */                            \
    "movq      %%mm7, %%mm3\n\t"                 \
    "movq      %%mm7, %%mm5\n\t"                 \
    "paddsw    %%mm0, %%mm3\n\t"                 \
    "paddsw    %%mm1, %%mm5\n\t"                 \
    "paddsw    %%mm2, %%mm7\n\t"                 \
    "paddsw    %%mm6, %%mm0\n\t"                 \
    "paddsw    %%mm6, %%mm1\n\t"                 \
    "paddsw    %%mm6, %%mm2\n\t"                 \

#define RGB_PACK_INTERLEAVE                  \
    /* pack and interleave even/odd pixels */    \
    "packuswb  %%mm1, %%mm0\n\t"                 \
    "packuswb  %%mm5, %%mm3\n\t"                 \
    "packuswb  %%mm2, %%mm2\n\t"                 \
    "movq      %%mm0, %%mm1\n\n"                 \
    "packuswb  %%mm7, %%mm7\n\t"                 \
    "punpcklbw %%mm3, %%mm0\n\t"                 \
    "punpckhbw %%mm3, %%mm1\n\t"                 \
    "punpcklbw %%mm7, %%mm2\n\t"                 \

#define YUV2RGB_ENDLOOP(depth)                   \
    "movq 8 (%5, %0, 2), %%mm6\n\t"              \
    "movd 4 (%3, %0),    %%mm1\n\t"              \
    "movd 4 (%2, %0),    %%mm0\n\t"              \
    "add $"AV_STRINGIFY(depth * 8)", %1\n\t"     \
    "add  $4, %0\n\t"                            \
    "js   1b\n\t"                                \

#define YUV2RGB_OPERANDS                                          \
        : "+r" (index), "+r" (image)                              \
        : "r" (pu - index), "r" (pv - index), "r"(&c->redDither), \
          "r" (py - 2*index)                                      \
        : "memory"                                                \
        );                                                        \
    }                                                             \

#define YUV2RGB_OPERANDS_ALPHA                                    \
        : "+r" (index), "+r" (image)                              \
        : "r" (pu - index), "r" (pv - index), "r"(&c->redDither), \
          "r" (py - 2*index), "r" (pa - 2*index)                  \
        : "memory"                                                \
        );                                                        \
    }                                                             \

#define YUV2RGB_ENDFUNC                          \
    __asm__ volatile (SFENCE"\n\t"               \
                    "emms    \n\t");             \
    return srcSliceH;                            \

#define IF0(x)
#define IF1(x) x

#define RGB_PACK16(gmask, is15)                  \
    "pand      "MANGLE(mmx_redmask)", %%mm0\n\t" \
    "pand      "MANGLE(mmx_redmask)", %%mm1\n\t" \
    "movq      %%mm2,     %%mm3\n\t"             \
    "psllw   $"AV_STRINGIFY(3-is15)", %%mm2\n\t" \
    "psrlw   $"AV_STRINGIFY(5+is15)", %%mm3\n\t" \
    "psrlw     $3,        %%mm0\n\t"             \
    IF##is15("psrlw  $1,  %%mm1\n\t")            \
    "pand "MANGLE(pb_e0)", %%mm2\n\t"            \
    "pand "MANGLE(gmask)", %%mm3\n\t"            \
    "por       %%mm2,     %%mm0\n\t"             \
    "por       %%mm3,     %%mm1\n\t"             \
    "movq      %%mm0,     %%mm2\n\t"             \
    "punpcklbw %%mm1,     %%mm0\n\t"             \
    "punpckhbw %%mm1,     %%mm2\n\t"             \
    MOVNTQ "   %%mm0,      (%1)\n\t"             \
    MOVNTQ "   %%mm2,     8(%1)\n\t"             \

#define DITHER_RGB                               \
    "paddusb "BLUE_DITHER"(%4),  %%mm0\n\t"      \
    "paddusb "GREEN_DITHER"(%4), %%mm2\n\t"      \
    "paddusb "RED_DITHER"(%4),   %%mm1\n\t"      \

#if !COMPILE_TEMPLATE_MMXEXT
static inline int RENAME(yuv420_rgb15)(SwsContext *c, const uint8_t *src[],
                                       int srcStride[],
                                       int srcSliceY, int srcSliceH,
                                       uint8_t *dst[], int dstStride[])
{
    int y, h_size, vshift;

    YUV2RGB_LOOP(2)

#ifdef DITHER1XBPP
        c->blueDither  = ff_dither8[y       & 1];
        c->greenDither = ff_dither8[y       & 1];
        c->redDither   = ff_dither8[(y + 1) & 1];
#endif

        YUV2RGB_INITIAL_LOAD
        YUV2RGB
        RGB_PACK_INTERLEAVE
#ifdef DITHER1XBPP
        DITHER_RGB
#endif
        RGB_PACK16(pb_03, 1)

    YUV2RGB_ENDLOOP(2)
    YUV2RGB_OPERANDS
    YUV2RGB_ENDFUNC
}

static inline int RENAME(yuv420_rgb16)(SwsContext *c, const uint8_t *src[],
                                       int srcStride[],
                                       int srcSliceY, int srcSliceH,
                                       uint8_t *dst[], int dstStride[])
{
    int y, h_size, vshift;

    YUV2RGB_LOOP(2)

#ifdef DITHER1XBPP
        c->blueDither  = ff_dither8[y       & 1];
        c->greenDither = ff_dither4[y       & 1];
        c->redDither   = ff_dither8[(y + 1) & 1];
#endif

        YUV2RGB_INITIAL_LOAD
        YUV2RGB
        RGB_PACK_INTERLEAVE
#ifdef DITHER1XBPP
        DITHER_RGB
#endif
        RGB_PACK16(pb_07, 0)

    YUV2RGB_ENDLOOP(2)
    YUV2RGB_OPERANDS
    YUV2RGB_ENDFUNC
}
#endif /* !COMPILE_TEMPLATE_MMXEXT */

#define RGB_PACK24(blue, red)\
    "packuswb  %%mm3,      %%mm0 \n" /* R0 R2 R4 R6 R1 R3 R5 R7 */\
    "packuswb  %%mm5,      %%mm1 \n" /* B0 B2 B4 B6 B1 B3 B5 B7 */\
    "packuswb  %%mm7,      %%mm2 \n" /* G0 G2 G4 G6 G1 G3 G5 G7 */\
    "movq      %%mm"red",  %%mm3 \n"\
    "movq      %%mm"blue", %%mm6 \n"\
    "psrlq     $32,        %%mm"red" \n" /* R1 R3 R5 R7 */\
    "punpcklbw %%mm2,      %%mm3 \n" /* R0 G0 R2 G2 R4 G4 R6 G6 */\
    "punpcklbw %%mm"red",  %%mm6 \n" /* B0 R1 B2 R3 B4 R5 B6 R7 */\
    "movq      %%mm3,      %%mm5 \n"\
    "punpckhbw %%mm"blue", %%mm2 \n" /* G1 B1 G3 B3 G5 B5 G7 B7 */\
    "punpcklwd %%mm6,      %%mm3 \n" /* R0 G0 B0 R1 R2 G2 B2 R3 */\
    "punpckhwd %%mm6,      %%mm5 \n" /* R4 G4 B4 R5 R6 G6 B6 R7 */\
    RGB_PACK24_B

#if COMPILE_TEMPLATE_MMXEXT
DECLARE_ASM_CONST(8, int16_t, mask1101[4]) = {-1,-1, 0,-1};
DECLARE_ASM_CONST(8, int16_t, mask0010[4]) = { 0, 0,-1, 0};
DECLARE_ASM_CONST(8, int16_t, mask0110[4]) = { 0,-1,-1, 0};
DECLARE_ASM_CONST(8, int16_t, mask1001[4]) = {-1, 0, 0,-1};
DECLARE_ASM_CONST(8, int16_t, mask0100[4]) = { 0,-1, 0, 0};
#undef RGB_PACK24_B
#define RGB_PACK24_B\
    "pshufw    $0xc6,  %%mm2, %%mm1 \n"\
    "pshufw    $0x84,  %%mm3, %%mm6 \n"\
    "pshufw    $0x38,  %%mm5, %%mm7 \n"\
    "pand "MANGLE(mask1101)", %%mm6 \n" /* R0 G0 B0 R1 -- -- R2 G2 */\
    "movq      %%mm1,         %%mm0 \n"\
    "pand "MANGLE(mask0110)", %%mm7 \n" /* -- -- R6 G6 B6 R7 -- -- */\
    "movq      %%mm1,         %%mm2 \n"\
    "pand "MANGLE(mask0100)", %%mm1 \n" /* -- -- G3 B3 -- -- -- -- */\
    "psrlq       $48,         %%mm3 \n" /* B2 R3 -- -- -- -- -- -- */\
    "pand "MANGLE(mask0010)", %%mm0 \n" /* -- -- -- -- G1 B1 -- -- */\
    "psllq       $32,         %%mm5 \n" /* -- -- -- -- R4 G4 B4 R5 */\
    "pand "MANGLE(mask1001)", %%mm2 \n" /* G5 B5 -- -- -- -- G7 B7 */\
    "por       %%mm3,         %%mm1 \n"\
    "por       %%mm6,         %%mm0 \n"\
    "por       %%mm5,         %%mm1 \n"\
    "por       %%mm7,         %%mm2 \n"\
    MOVNTQ"    %%mm0,          (%1) \n"\
    MOVNTQ"    %%mm1,         8(%1) \n"\
    MOVNTQ"    %%mm2,        16(%1) \n"\

#else
#undef RGB_PACK24_B
#define RGB_PACK24_B\
    "movd      %%mm3,       (%1) \n" /* R0 G0 B0 R1 */\
    "movd      %%mm2,      4(%1) \n" /* G1 B1 */\
    "psrlq     $32,        %%mm3 \n"\
    "psrlq     $16,        %%mm2 \n"\
    "movd      %%mm3,      6(%1) \n" /* R2 G2 B2 R3 */\
    "movd      %%mm2,     10(%1) \n" /* G3 B3 */\
    "psrlq     $16,        %%mm2 \n"\
    "movd      %%mm5,     12(%1) \n" /* R4 G4 B4 R5 */\
    "movd      %%mm2,     16(%1) \n" /* G5 B5 */\
    "psrlq     $32,        %%mm5 \n"\
    "movd      %%mm2,     20(%1) \n" /* -- -- G7 B7 */\
    "movd      %%mm5,     18(%1) \n" /* R6 G6 B6 R7 */\

#endif

static inline int RENAME(yuv420_rgb24)(SwsContext *c, const uint8_t *src[],
                                       int srcStride[],
                                       int srcSliceY, int srcSliceH,
                                       uint8_t *dst[], int dstStride[])
{
    int y, h_size, vshift;

    YUV2RGB_LOOP(3)

        YUV2RGB_INITIAL_LOAD
        YUV2RGB
        RGB_PACK24(REG_BLUE, REG_RED)

    YUV2RGB_ENDLOOP(3)
    YUV2RGB_OPERANDS
    YUV2RGB_ENDFUNC
}

static inline int RENAME(yuv420_bgr24)(SwsContext *c, const uint8_t *src[],
                                       int srcStride[],
                                       int srcSliceY, int srcSliceH,
                                       uint8_t *dst[], int dstStride[])
{
    int y, h_size, vshift;

    YUV2RGB_LOOP(3)

        YUV2RGB_INITIAL_LOAD
        YUV2RGB
        RGB_PACK24(REG_RED, REG_BLUE)

    YUV2RGB_ENDLOOP(3)
    YUV2RGB_OPERANDS
    YUV2RGB_ENDFUNC
}


#define SET_EMPTY_ALPHA                                                      \
    "pcmpeqd   %%mm"REG_ALPHA", %%mm"REG_ALPHA"\n\t" /* set alpha to 0xFF */ \

#define LOAD_ALPHA                                   \
    "movq      (%6, %0, 2),     %%mm"REG_ALPHA"\n\t" \

#define RGB_PACK32(red, green, blue, alpha)  \
    "movq      %%mm"blue",  %%mm5\n\t"       \
    "movq      %%mm"red",   %%mm6\n\t"       \
    "punpckhbw %%mm"green", %%mm5\n\t"       \
    "punpcklbw %%mm"green", %%mm"blue"\n\t"  \
    "punpckhbw %%mm"alpha", %%mm6\n\t"       \
    "punpcklbw %%mm"alpha", %%mm"red"\n\t"   \
    "movq      %%mm"blue",  %%mm"green"\n\t" \
    "movq      %%mm5,       %%mm"alpha"\n\t" \
    "punpcklwd %%mm"red",   %%mm"blue"\n\t"  \
    "punpckhwd %%mm"red",   %%mm"green"\n\t" \
    "punpcklwd %%mm6,       %%mm5\n\t"       \
    "punpckhwd %%mm6,       %%mm"alpha"\n\t" \
    MOVNTQ "   %%mm"blue",   0(%1)\n\t"      \
    MOVNTQ "   %%mm"green",  8(%1)\n\t"      \
    MOVNTQ "   %%mm5,       16(%1)\n\t"      \
    MOVNTQ "   %%mm"alpha", 24(%1)\n\t"      \

#if !COMPILE_TEMPLATE_MMXEXT
static inline int RENAME(yuv420_rgb32)(SwsContext *c, const uint8_t *src[],
                                       int srcStride[],
                                       int srcSliceY, int srcSliceH,
                                       uint8_t *dst[], int dstStride[])
{
    int y, h_size, vshift;

    YUV2RGB_LOOP(4)

        YUV2RGB_INITIAL_LOAD
        YUV2RGB
        RGB_PACK_INTERLEAVE
        SET_EMPTY_ALPHA
        RGB_PACK32(REG_RED, REG_GREEN, REG_BLUE, REG_ALPHA)

    YUV2RGB_ENDLOOP(4)
    YUV2RGB_OPERANDS
    YUV2RGB_ENDFUNC
}

#if HAVE_7REGS && CONFIG_SWSCALE_ALPHA
static inline int RENAME(yuva420_rgb32)(SwsContext *c, const uint8_t *src[],
                                        int srcStride[],
                                        int srcSliceY, int srcSliceH,
                                        uint8_t *dst[], int dstStride[])
{
    int y, h_size, vshift;

    YUV2RGB_LOOP(4)

        const uint8_t *pa = src[3] + y * srcStride[3];
        YUV2RGB_INITIAL_LOAD
        YUV2RGB
        RGB_PACK_INTERLEAVE
        LOAD_ALPHA
        RGB_PACK32(REG_RED, REG_GREEN, REG_BLUE, REG_ALPHA)

    YUV2RGB_ENDLOOP(4)
    YUV2RGB_OPERANDS_ALPHA
    YUV2RGB_ENDFUNC
}
#endif

static inline int RENAME(yuv420_bgr32)(SwsContext *c, const uint8_t *src[],
                                       int srcStride[],
                                       int srcSliceY, int srcSliceH,
                                       uint8_t *dst[], int dstStride[])
{
    int y, h_size, vshift;

    YUV2RGB_LOOP(4)

        YUV2RGB_INITIAL_LOAD
        YUV2RGB
        RGB_PACK_INTERLEAVE
        SET_EMPTY_ALPHA
        RGB_PACK32(REG_BLUE, REG_GREEN, REG_RED, REG_ALPHA)

    YUV2RGB_ENDLOOP(4)
    YUV2RGB_OPERANDS
    YUV2RGB_ENDFUNC
}

#if HAVE_7REGS && CONFIG_SWSCALE_ALPHA
static inline int RENAME(yuva420_bgr32)(SwsContext *c, const uint8_t *src[],
                                        int srcStride[],
                                        int srcSliceY, int srcSliceH,
                                        uint8_t *dst[], int dstStride[])
{
    int y, h_size, vshift;

    YUV2RGB_LOOP(4)

        const uint8_t *pa = src[3] + y * srcStride[3];
        YUV2RGB_INITIAL_LOAD
        YUV2RGB
        RGB_PACK_INTERLEAVE
        LOAD_ALPHA
        RGB_PACK32(REG_BLUE, REG_GREEN, REG_RED, REG_ALPHA)

    YUV2RGB_ENDLOOP(4)
    YUV2RGB_OPERANDS_ALPHA
    YUV2RGB_ENDFUNC
}
#endif

#endif /* !COMPILE_TEMPLATE_MMXEXT */<|MERGE_RESOLUTION|>--- conflicted
+++ resolved
@@ -43,14 +43,7 @@
     if (h_size * depth > FFABS(dstStride[0]))                        \
         h_size -= 8;                                                 \
                                                                      \
-<<<<<<< HEAD
-    vshift = c->srcFormat != PIX_FMT_YUV422P;                        \
-=======
-    if (c->srcFormat == AV_PIX_FMT_YUV422P) {                           \
-        srcStride[1] *= 2;                                           \
-        srcStride[2] *= 2;                                           \
-    }                                                                \
->>>>>>> 716d413c
+    vshift = c->srcFormat != AV_PIX_FMT_YUV422P;                        \
                                                                      \
     __asm__ volatile ("pxor %mm4, %mm4\n\t");                        \
     for (y = 0; y < srcSliceH; y++) {                                \
