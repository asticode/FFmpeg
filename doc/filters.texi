@chapter Filtering Introduction
@c man begin FILTERING INTRODUCTION

Filtering in FFmpeg is enabled through the libavfilter library.

Libavfilter is the filtering API of FFmpeg. It is the substitute of
the now deprecated 'vhooks' and started as a Google Summer of Code
project.

Audio filtering integration into the main FFmpeg repository is a work in
progress, so audio API and ABI should not be considered stable yet.

In libavfilter, it is possible for filters to have multiple inputs and
multiple outputs.
To illustrate the sorts of things that are possible, we can
use a complex filter graph. For example, the following one:

@example
input --> split --> fifo -----------------------> overlay --> output
            |                                        ^
            |                                        |
            +------> fifo --> crop --> vflip --------+
@end example

splits the stream in two streams, sends one stream through the crop filter
and the vflip filter before merging it back with the other stream by
overlaying it on top. You can use the following command to achieve this:

@example
ffmpeg -i input -vf "[in] split [T1], fifo, [T2] overlay=0:H/2 [out]; [T1] fifo, crop=iw:ih/2:0:ih/2, vflip [T2]" output
@end example

The result will be that in output the top half of the video is mirrored
onto the bottom half.

Filters are loaded using the @var{-vf} or @var{-af} option passed to
@command{ffmpeg} or to @command{ffplay}. Filters in the same linear
chain are separated by commas. In our example, @var{split, fifo,
overlay} are in one linear chain, and @var{fifo, crop, vflip} are in
another. The points where the linear chains join are labeled by names
enclosed in square brackets. In our example, that is @var{[T1]} and
@var{[T2]}. The special labels @var{[in]} and @var{[out]} are the points
where video is input and output.

Some filters take in input a list of parameters: they are specified
after the filter name and an equal sign, and are separated from each other
by a colon.

There exist so-called @var{source filters} that do not have an
audio/video input, and @var{sink filters} that will not have audio/video
output.

@c man end FILTERING INTRODUCTION

@chapter graph2dot
@c man begin GRAPH2DOT

The @file{graph2dot} program included in the FFmpeg @file{tools}
directory can be used to parse a filter graph description and issue a
corresponding textual representation in the dot language.

Invoke the command:
@example
graph2dot -h
@end example

to see how to use @file{graph2dot}.

You can then pass the dot description to the @file{dot} program (from
the graphviz suite of programs) and obtain a graphical representation
of the filter graph.

For example the sequence of commands:
@example
echo @var{GRAPH_DESCRIPTION} | \
tools/graph2dot -o graph.tmp && \
dot -Tpng graph.tmp -o graph.png && \
display graph.png
@end example

can be used to create and display an image representing the graph
described by the @var{GRAPH_DESCRIPTION} string. Note that this string must be
a complete self-contained graph, with its inputs and outputs explicitly defined.
For example if your command line is of the form:
@example
ffmpeg -i infile -vf scale=640:360 outfile
@end example
your @var{GRAPH_DESCRIPTION} string will need to be of the form:
@example
nullsrc,scale=640:360,nullsink
@end example
you may also need to set the @var{nullsrc} parameters and add a @var{format}
filter in order to simulate a specific input file.

@c man end GRAPH2DOT

@chapter Filtergraph description
@c man begin FILTERGRAPH DESCRIPTION

A filtergraph is a directed graph of connected filters. It can contain
cycles, and there can be multiple links between a pair of
filters. Each link has one input pad on one side connecting it to one
filter from which it takes its input, and one output pad on the other
side connecting it to the one filter accepting its output.

Each filter in a filtergraph is an instance of a filter class
registered in the application, which defines the features and the
number of input and output pads of the filter.

A filter with no input pads is called a "source", a filter with no
output pads is called a "sink".

@anchor{Filtergraph syntax}
@section Filtergraph syntax

A filtergraph can be represented using a textual representation, which is
recognized by the @option{-filter}/@option{-vf} and @option{-filter_complex}
options in @command{ffmpeg} and @option{-vf} in @command{ffplay}, and by the
@code{avfilter_graph_parse()}/@code{avfilter_graph_parse2()} function defined in
@file{libavfilter/avfiltergraph.h}.

A filterchain consists of a sequence of connected filters, each one
connected to the previous one in the sequence. A filterchain is
represented by a list of ","-separated filter descriptions.

A filtergraph consists of a sequence of filterchains. A sequence of
filterchains is represented by a list of ";"-separated filterchain
descriptions.

A filter is represented by a string of the form:
[@var{in_link_1}]...[@var{in_link_N}]@var{filter_name}=@var{arguments}[@var{out_link_1}]...[@var{out_link_M}]

@var{filter_name} is the name of the filter class of which the
described filter is an instance of, and has to be the name of one of
the filter classes registered in the program.
The name of the filter class is optionally followed by a string
"=@var{arguments}".

@var{arguments} is a string which contains the parameters used to
initialize the filter instance, and are described in the filter
descriptions below.

The list of arguments can be quoted using the character "'" as initial
and ending mark, and the character '\' for escaping the characters
within the quoted text; otherwise the argument string is considered
terminated when the next special character (belonging to the set
"[]=;,") is encountered.

The name and arguments of the filter are optionally preceded and
followed by a list of link labels.
A link label allows to name a link and associate it to a filter output
or input pad. The preceding labels @var{in_link_1}
... @var{in_link_N}, are associated to the filter input pads,
the following labels @var{out_link_1} ... @var{out_link_M}, are
associated to the output pads.

When two link labels with the same name are found in the
filtergraph, a link between the corresponding input and output pad is
created.

If an output pad is not labelled, it is linked by default to the first
unlabelled input pad of the next filter in the filterchain.
For example in the filterchain:
@example
nullsrc, split[L1], [L2]overlay, nullsink
@end example
the split filter instance has two output pads, and the overlay filter
instance two input pads. The first output pad of split is labelled
"L1", the first input pad of overlay is labelled "L2", and the second
output pad of split is linked to the second input pad of overlay,
which are both unlabelled.

In a complete filterchain all the unlabelled filter input and output
pads must be connected. A filtergraph is considered valid if all the
filter input and output pads of all the filterchains are connected.

Libavfilter will automatically insert scale filters where format
conversion is required. It is possible to specify swscale flags
for those automatically inserted scalers by prepending
@code{sws_flags=@var{flags};}
to the filtergraph description.

Follows a BNF description for the filtergraph syntax:
@example
@var{NAME}             ::= sequence of alphanumeric characters and '_'
@var{LINKLABEL}        ::= "[" @var{NAME} "]"
@var{LINKLABELS}       ::= @var{LINKLABEL} [@var{LINKLABELS}]
@var{FILTER_ARGUMENTS} ::= sequence of chars (eventually quoted)
@var{FILTER}           ::= [@var{LINKNAMES}] @var{NAME} ["=" @var{ARGUMENTS}] [@var{LINKNAMES}]
@var{FILTERCHAIN}      ::= @var{FILTER} [,@var{FILTERCHAIN}]
@var{FILTERGRAPH}      ::= [sws_flags=@var{flags};] @var{FILTERCHAIN} [;@var{FILTERGRAPH}]
@end example

@section Notes on filtergraph escaping

Some filter arguments require the use of special characters, typically
@code{:} to separate key=value pairs in a named options list. In this
case the user should perform a first level escaping when specifying
the filter arguments. For example, consider the following literal
string to be embedded in the @ref{drawtext} filter arguments:
@example
this is a 'string': may contain one, or more, special characters
@end example

Since @code{:} is special for the filter arguments syntax, it needs to
be escaped, so you get:
@example
text=this is a \'string\'\: may contain one, or more, special characters
@end example

A second level of escaping is required when embedding the filter
arguments in a filtergraph description, in order to escape all the
filtergraph special characters. Thus the example above becomes:
@example
drawtext=text=this is a \\\'string\\\'\\: may contain one\, or more\, special characters
@end example

Finally an additional level of escaping may be needed when writing the
filtergraph description in a shell command, which depends on the
escaping rules of the adopted shell. For example, assuming that
@code{\} is special and needs to be escaped with another @code{\}, the
previous string will finally result in:
@example
-vf "drawtext=text=this is a \\\\\\'string\\\\\\'\\\\: may contain one\\, or more\\, special characters"
@end example

Sometimes, it might be more convenient to employ quoting in place of
escaping. For example the string:
@example
Caesar: tu quoque, Brute, fili mi
@end example

Can be quoted in the filter arguments as:
@example
text='Caesar: tu quoque, Brute, fili mi'
@end example

And finally inserted in a filtergraph like:
@example
drawtext=text=\'Caesar: tu quoque\, Brute\, fili mi\'
@end example

See the @ref{quoting_and_escaping, Quoting and escaping} section for
more information about the escaping and quoting rules adopted by
FFmpeg.

@c man end FILTERGRAPH DESCRIPTION

@chapter Audio Filters
@c man begin AUDIO FILTERS

When you configure your FFmpeg build, you can disable any of the
existing filters using @code{--disable-filters}.
The configure output will show the audio filters included in your
build.

Below is a description of the currently available audio filters.

@section aconvert

Convert the input audio format to the specified formats.

The filter accepts a string of the form:
"@var{sample_format}:@var{channel_layout}".

@var{sample_format} specifies the sample format, and can be a string or the
corresponding numeric value defined in @file{libavutil/samplefmt.h}. Use 'p'
suffix for a planar sample format.

@var{channel_layout} specifies the channel layout, and can be a string
or the corresponding number value defined in @file{libavutil/audioconvert.h}.

The special parameter "auto", signifies that the filter will
automatically select the output format depending on the output filter.

Some examples follow.

@itemize
@item
Convert input to float, planar, stereo:
@example
aconvert=fltp:stereo
@end example

@item
Convert input to unsigned 8-bit, automatically select out channel layout:
@example
aconvert=u8:auto
@end example
@end itemize

@section aformat

Convert the input audio to one of the specified formats. The framework will
negotiate the most appropriate format to minimize conversions.

The filter accepts the following named parameters:
@table @option

@item sample_fmts
A comma-separated list of requested sample formats.

@item sample_rates
A comma-separated list of requested sample rates.

@item channel_layouts
A comma-separated list of requested channel layouts.

@end table

If a parameter is omitted, all values are allowed.

For example to force the output to either unsigned 8-bit or signed 16-bit stereo:
@example
aformat=sample_fmts\=u8\,s16:channel_layouts\=stereo
@end example

@section amerge

Merge two or more audio streams into a single multi-channel stream.

The filter accepts the following named options:

@table @option

@item inputs
Set the number of inputs. Default is 2.

@end table

If the channel layouts of the inputs are disjoint, and therefore compatible,
the channel layout of the output will be set accordingly and the channels
will be reordered as necessary. If the channel layouts of the inputs are not
disjoint, the output will have all the channels of the first input then all
the channels of the second input, in that order, and the channel layout of
the output will be the default value corresponding to the total number of
channels.

For example, if the first input is in 2.1 (FL+FR+LF) and the second input
is FC+BL+BR, then the output will be in 5.1, with the channels in the
following order: a1, a2, b1, a3, b2, b3 (a1 is the first channel of the
first input, b1 is the first channel of the second input).

On the other hand, if both input are in stereo, the output channels will be
in the default order: a1, a2, b1, b2, and the channel layout will be
arbitrarily set to 4.0, which may or may not be the expected value.

All inputs must have the same sample rate, and format.

If inputs do not have the same duration, the output will stop with the
shortest.

Example: merge two mono files into a stereo stream:
@example
amovie=left.wav [l] ; amovie=right.mp3 [r] ; [l] [r] amerge
@end example

Example: multiple merges:
@example
ffmpeg -f lavfi -i "
amovie=input.mkv:si=0 [a0];
amovie=input.mkv:si=1 [a1];
amovie=input.mkv:si=2 [a2];
amovie=input.mkv:si=3 [a3];
amovie=input.mkv:si=4 [a4];
amovie=input.mkv:si=5 [a5];
[a0][a1][a2][a3][a4][a5] amerge=inputs=6" -c:a pcm_s16le output.mkv
@end example

@section amix

Mixes multiple audio inputs into a single output.

For example
@example
ffmpeg -i INPUT1 -i INPUT2 -i INPUT3 -filter_complex amix=inputs=3:duration=first:dropout_transition=3 OUTPUT
@end example
will mix 3 input audio streams to a single output with the same duration as the
first input and a dropout transition time of 3 seconds.

The filter accepts the following named parameters:
@table @option

@item inputs
Number of inputs. If unspecified, it defaults to 2.

@item duration
How to determine the end-of-stream.
@table @option

@item longest
Duration of longest input. (default)

@item shortest
Duration of shortest input.

@item first
Duration of first input.

@end table

@item dropout_transition
Transition time, in seconds, for volume renormalization when an input
stream ends. The default value is 2 seconds.

@end table

@section anull

Pass the audio source unchanged to the output.

@section aresample

Resample the input audio to the specified sample rate.

The filter accepts exactly one parameter, the output sample rate. If not
specified then the filter will automatically convert between its input
and output sample rates.

For example, to resample the input audio to 44100Hz:
@example
aresample=44100
@end example

@section asetnsamples

Set the number of samples per each output audio frame.

The last output packet may contain a different number of samples, as
the filter will flush all the remaining samples when the input audio
signal its end.

The filter accepts parameters as a list of @var{key}=@var{value} pairs,
separated by ":".

@table @option

@item nb_out_samples, n
Set the number of frames per each output audio frame. The number is
intended as the number of samples @emph{per each channel}.
Default value is 1024.

@item pad, p
If set to 1, the filter will pad the last audio frame with zeroes, so
that the last frame will contain the same number of samples as the
previous ones. Default value is 1.
@end table

For example, to set the number of per-frame samples to 1234 and
disable padding for the last frame, use:
@example
asetnsamples=n=1234:p=0
@end example

@section ashowinfo

Show a line containing various information for each input audio frame.
The input audio is not modified.

The shown line contains a sequence of key/value pairs of the form
@var{key}:@var{value}.

A description of each shown parameter follows:

@table @option
@item n
sequential number of the input frame, starting from 0

@item pts
Presentation timestamp of the input frame, in time base units; the time base
depends on the filter input pad, and is usually 1/@var{sample_rate}.

@item pts_time
presentation timestamp of the input frame in seconds

@item pos
position of the frame in the input stream, -1 if this information in
unavailable and/or meaningless (for example in case of synthetic audio)

@item fmt
sample format

@item chlayout
channel layout

@item rate
sample rate for the audio frame

@item nb_samples
number of samples (per channel) in the frame

@item checksum
Adler-32 checksum (printed in hexadecimal) of the audio data. For planar audio
the data is treated as if all the planes were concatenated.

@item plane_checksums
A list of Adler-32 checksums for each data plane.
@end table

@section asplit

Split input audio into several identical outputs.

The filter accepts a single parameter which specifies the number of outputs. If
unspecified, it defaults to 2.

For example:
@example
[in] asplit [out0][out1]
@end example

will create two separate outputs from the same input.

To create 3 or more outputs, you need to specify the number of
outputs, like in:
@example
[in] asplit=3 [out0][out1][out2]
@end example

@example
ffmpeg -i INPUT -filter_complex asplit=5 OUTPUT
@end example
will create 5 copies of the input audio.


@section astreamsync

Forward two audio streams and control the order the buffers are forwarded.

The argument to the filter is an expression deciding which stream should be
forwarded next: if the result is negative, the first stream is forwarded; if
the result is positive or zero, the second stream is forwarded. It can use
the following variables:

@table @var
@item b1 b2
number of buffers forwarded so far on each stream
@item s1 s2
number of samples forwarded so far on each stream
@item t1 t2
current timestamp of each stream
@end table

The default value is @code{t1-t2}, which means to always forward the stream
that has a smaller timestamp.

Example: stress-test @code{amerge} by randomly sending buffers on the wrong
input, while avoiding too much of a desynchronization:
@example
amovie=file.ogg [a] ; amovie=file.mp3 [b] ;
[a] [b] astreamsync=(2*random(1))-1+tanh(5*(t1-t2)) [a2] [b2] ;
[a2] [b2] amerge
@end example

@section atempo

Adjust audio tempo.

The filter accepts exactly one parameter, the audio tempo. If not
specified then the filter will assume nominal 1.0 tempo. Tempo must
be in the [0.5, 2.0] range.

For example, to slow down audio to 80% tempo:
@example
atempo=0.8
@end example

For example, to speed up audio to 125% tempo:
@example
atempo=1.25
@end example

@section earwax

Make audio easier to listen to on headphones.

This filter adds `cues' to 44.1kHz stereo (i.e. audio CD format) audio
so that when listened to on headphones the stereo image is moved from
inside your head (standard for headphones) to outside and in front of
the listener (standard for speakers).

Ported from SoX.

@section pan

Mix channels with specific gain levels. The filter accepts the output
channel layout followed by a set of channels definitions.

This filter is also designed to remap efficiently the channels of an audio
stream.

The filter accepts parameters of the form:
"@var{l}:@var{outdef}:@var{outdef}:..."

@table @option
@item l
output channel layout or number of channels

@item outdef
output channel specification, of the form:
"@var{out_name}=[@var{gain}*]@var{in_name}[+[@var{gain}*]@var{in_name}...]"

@item out_name
output channel to define, either a channel name (FL, FR, etc.) or a channel
number (c0, c1, etc.)

@item gain
multiplicative coefficient for the channel, 1 leaving the volume unchanged

@item in_name
input channel to use, see out_name for details; it is not possible to mix
named and numbered input channels
@end table

If the `=' in a channel specification is replaced by `<', then the gains for
that specification will be renormalized so that the total is 1, thus
avoiding clipping noise.

@subsection Mixing examples

For example, if you want to down-mix from stereo to mono, but with a bigger
factor for the left channel:
@example
pan=1:c0=0.9*c0+0.1*c1
@end example

A customized down-mix to stereo that works automatically for 3-, 4-, 5- and
7-channels surround:
@example
pan=stereo: FL < FL + 0.5*FC + 0.6*BL + 0.6*SL : FR < FR + 0.5*FC + 0.6*BR + 0.6*SR
@end example

Note that @command{ffmpeg} integrates a default down-mix (and up-mix) system
that should be preferred (see "-ac" option) unless you have very specific
needs.

@subsection Remapping examples

The channel remapping will be effective if, and only if:

@itemize
@item gain coefficients are zeroes or ones,
@item only one input per channel output,
@end itemize

If all these conditions are satisfied, the filter will notify the user ("Pure
channel mapping detected"), and use an optimized and lossless method to do the
remapping.

For example, if you have a 5.1 source and want a stereo audio stream by
dropping the extra channels:
@example
pan="stereo: c0=FL : c1=FR"
@end example

Given the same source, you can also switch front left and front right channels
and keep the input channel layout:
@example
pan="5.1: c0=c1 : c1=c0 : c2=c2 : c3=c3 : c4=c4 : c5=c5"
@end example

If the input is a stereo audio stream, you can mute the front left channel (and
still keep the stereo channel layout) with:
@example
pan="stereo:c1=c1"
@end example

Still with a stereo audio stream input, you can copy the right channel in both
front left and right:
@example
pan="stereo: c0=FR : c1=FR"
@end example

@section silencedetect

Detect silence in an audio stream.

This filter logs a message when it detects that the input audio volume is less
or equal to a noise tolerance value for a duration greater or equal to the
minimum detected noise duration.

The printed times and duration are expressed in seconds.

@table @option
@item duration, d
Set silence duration until notification (default is 2 seconds).

@item noise, n
Set noise tolerance. Can be specified in dB (in case "dB" is appended to the
specified value) or amplitude ratio. Default is -60dB, or 0.001.
@end table

Detect 5 seconds of silence with -50dB noise tolerance:
@example
silencedetect=n=-50dB:d=5
@end example

Complete example with @command{ffmpeg} to detect silence with 0.0001 noise
tolerance in @file{silence.mp3}:
@example
ffmpeg -f lavfi -i amovie=silence.mp3,silencedetect=noise=0.0001 -f null -
@end example

@section volume

Adjust the input audio volume.

The filter accepts exactly one parameter @var{vol}, which expresses
how the audio volume will be increased or decreased.

Output values are clipped to the maximum value.

If @var{vol} is expressed as a decimal number, the output audio
volume is given by the relation:
@example
@var{output_volume} = @var{vol} * @var{input_volume}
@end example

If @var{vol} is expressed as a decimal number followed by the string
"dB", the value represents the requested change in decibels of the
input audio power, and the output audio volume is given by the
relation:
@example
@var{output_volume} = 10^(@var{vol}/20) * @var{input_volume}
@end example

Otherwise @var{vol} is considered an expression and its evaluated
value is used for computing the output audio volume according to the
first relation.

Default value for @var{vol} is 1.0.

@subsection Examples

@itemize
@item
Half the input audio volume:
@example
volume=0.5
@end example

The above example is equivalent to:
@example
volume=1/2
@end example

@item
Decrease input audio power by 12 decibels:
@example
volume=-12dB
@end example
@end itemize

@section volumedetect

Detect the volume of the input video.

The filter has no parameters. The input is not modified. Statistics about
the volume will be printed in the log when the input stream end is reached.

In particular it will show the mean volume (root mean square), maximum
volume (on a per-sample basis), and the beginning of an histogram of the
registered volume values (from the maximum value to a cumulated 1/1000 of
the samples).

All volumes are in decibels relative to the maximum PCM value.

Here is an excerpt of the output:
@example
[Parsed_volumedetect_0 @ 0xa23120] mean_volume: -27 dB
[Parsed_volumedetect_0 @ 0xa23120] max_volume: -4 dB
[Parsed_volumedetect_0 @ 0xa23120] histogram_4db: 6
[Parsed_volumedetect_0 @ 0xa23120] histogram_5db: 62
[Parsed_volumedetect_0 @ 0xa23120] histogram_6db: 286
[Parsed_volumedetect_0 @ 0xa23120] histogram_7db: 1042
[Parsed_volumedetect_0 @ 0xa23120] histogram_8db: 2551
[Parsed_volumedetect_0 @ 0xa23120] histogram_9db: 4609
[Parsed_volumedetect_0 @ 0xa23120] histogram_10db: 8409
@end example

It means that:
@itemize
@item
The mean square energy is approximately -27 dB, or 10^-2.7.
@item
The largest sample is at -4 dB, or more precisely between -4 dB and -5 dB.
@item
There are 6 samples at -4 dB, 62 at -5 dB, 286 at -6 dB, etc.
@end itemize

In other words, raising the volume by +4 dB does not cause any clipping,
raising it by +5 dB causes clipping for 6 samples, etc.

@section asyncts
Synchronize audio data with timestamps by squeezing/stretching it and/or
dropping samples/adding silence when needed.

The filter accepts the following named parameters:
@table @option

@item compensate
Enable stretching/squeezing the data to make it match the timestamps. Disabled
by default. When disabled, time gaps are covered with silence.

@item min_delta
Minimum difference between timestamps and audio data (in seconds) to trigger
adding/dropping samples. Default value is 0.1. If you get non-perfect sync with
this filter, try setting this parameter to 0.

@item max_comp
Maximum compensation in samples per second. Relevant only with compensate=1.
Default value 500.

@item first_pts
Assume the first pts should be this value.
This allows for padding/trimming at the start of stream. By default, no
assumption is made about the first frame's expected pts, so no padding or
trimming is done. For example, this could be set to 0 to pad the beginning with
silence if an audio stream starts after the video stream.

@end table

@section channelsplit
Split each channel in input audio stream into a separate output stream.

This filter accepts the following named parameters:
@table @option
@item channel_layout
Channel layout of the input stream. Default is "stereo".
@end table

For example, assuming a stereo input MP3 file
@example
ffmpeg -i in.mp3 -filter_complex channelsplit out.mkv
@end example
will create an output Matroska file with two audio streams, one containing only
the left channel and the other the right channel.

To split a 5.1 WAV file into per-channel files
@example
ffmpeg -i in.wav -filter_complex
'channelsplit=channel_layout=5.1[FL][FR][FC][LFE][SL][SR]'
-map '[FL]' front_left.wav -map '[FR]' front_right.wav -map '[FC]'
front_center.wav -map '[LFE]' lfe.wav -map '[SL]' side_left.wav -map '[SR]'
side_right.wav
@end example

@section channelmap
Remap input channels to new locations.

This filter accepts the following named parameters:
@table @option
@item channel_layout
Channel layout of the output stream.

@item map
Map channels from input to output. The argument is a comma-separated list of
mappings, each in the @code{@var{in_channel}-@var{out_channel}} or
@var{in_channel} form. @var{in_channel} can be either the name of the input
channel (e.g. FL for front left) or its index in the input channel layout.
@var{out_channel} is the name of the output channel or its index in the output
channel layout. If @var{out_channel} is not given then it is implicitly an
index, starting with zero and increasing by one for each mapping.
@end table

If no mapping is present, the filter will implicitly map input channels to
output channels preserving index.

For example, assuming a 5.1+downmix input MOV file
@example
ffmpeg -i in.mov -filter 'channelmap=map=DL-FL\,DR-FR' out.wav
@end example
will create an output WAV file tagged as stereo from the downmix channels of
the input.

To fix a 5.1 WAV improperly encoded in AAC's native channel order
@example
ffmpeg -i in.wav -filter 'channelmap=1\,2\,0\,5\,3\,4:channel_layout=5.1' out.wav
@end example

@section join
Join multiple input streams into one multi-channel stream.

The filter accepts the following named parameters:
@table @option

@item inputs
Number of input streams. Defaults to 2.

@item channel_layout
Desired output channel layout. Defaults to stereo.

@item map
Map channels from inputs to output. The argument is a comma-separated list of
mappings, each in the @code{@var{input_idx}.@var{in_channel}-@var{out_channel}}
form. @var{input_idx} is the 0-based index of the input stream. @var{in_channel}
can be either the name of the input channel (e.g. FL for front left) or its
index in the specified input stream. @var{out_channel} is the name of the output
channel.
@end table

The filter will attempt to guess the mappings when those are not specified
explicitly. It does so by first trying to find an unused matching input channel
and if that fails it picks the first unused input channel.

E.g. to join 3 inputs (with properly set channel layouts)
@example
ffmpeg -i INPUT1 -i INPUT2 -i INPUT3 -filter_complex join=inputs=3 OUTPUT
@end example

To build a 5.1 output from 6 single-channel streams:
@example
ffmpeg -i fl -i fr -i fc -i sl -i sr -i lfe -filter_complex
'join=inputs=6:channel_layout=5.1:map=0.0-FL\,1.0-FR\,2.0-FC\,3.0-SL\,4.0-SR\,5.0-LFE'
out
@end example

@section resample
Convert the audio sample format, sample rate and channel layout. This filter is
not meant to be used directly.

@c man end AUDIO FILTERS

@chapter Audio Sources
@c man begin AUDIO SOURCES

Below is a description of the currently available audio sources.

@section abuffer

Buffer audio frames, and make them available to the filter chain.

This source is mainly intended for a programmatic use, in particular
through the interface defined in @file{libavfilter/asrc_abuffer.h}.

It accepts the following mandatory parameters:
@var{sample_rate}:@var{sample_fmt}:@var{channel_layout}

@table @option

<<<<<<< HEAD
@item sample_rate
The sample rate of the incoming audio buffers.
=======
Check the channel_layout_map definition in
@file{libavutil/channel_layout.c} for the mapping between strings and
channel layout values.
>>>>>>> 97bf7c03

@item sample_fmt
The sample format of the incoming audio buffers.
Either a sample format name or its corresponging integer representation from
the enum AVSampleFormat in @file{libavutil/samplefmt.h}

@item channel_layout
The channel layout of the incoming audio buffers.
Either a channel layout name from channel_layout_map in
@file{libavutil/audioconvert.c} or its corresponding integer representation
from the AV_CH_LAYOUT_* macros in @file{libavutil/audioconvert.h}

@end table

For example:
@example
abuffer=44100:s16p:stereo
@end example

will instruct the source to accept planar 16bit signed stereo at 44100Hz.
Since the sample format with name "s16p" corresponds to the number
6 and the "stereo" channel layout corresponds to the value 0x3, this is
equivalent to:
@example
abuffer=44100:6:0x3
@end example

@section aevalsrc

Generate an audio signal specified by an expression.

This source accepts in input one or more expressions (one for each
channel), which are evaluated and used to generate a corresponding
audio signal.

It accepts the syntax: @var{exprs}[::@var{options}].
@var{exprs} is a list of expressions separated by ":", one for each
separate channel. In case the @var{channel_layout} is not
specified, the selected channel layout depends on the number of
provided expressions.

@var{options} is an optional sequence of @var{key}=@var{value} pairs,
separated by ":".

The description of the accepted options follows.

@table @option

@item channel_layout, c
Set the channel layout. The number of channels in the specified layout
must be equal to the number of specified expressions.

@item duration, d
Set the minimum duration of the sourced audio. See the function
@code{av_parse_time()} for the accepted format.
Note that the resulting duration may be greater than the specified
duration, as the generated audio is always cut at the end of a
complete frame.

If not specified, or the expressed duration is negative, the audio is
supposed to be generated forever.

@item nb_samples, n
Set the number of samples per channel per each output frame,
default to 1024.

@item sample_rate, s
Specify the sample rate, default to 44100.
@end table

Each expression in @var{exprs} can contain the following constants:

@table @option
@item n
number of the evaluated sample, starting from 0

@item t
time of the evaluated sample expressed in seconds, starting from 0

@item s
sample rate

@end table

@subsection Examples

@itemize

@item
Generate silence:
@example
aevalsrc=0
@end example

@item

Generate a sin signal with frequency of 440 Hz, set sample rate to
8000 Hz:
@example
aevalsrc="sin(440*2*PI*t)::s=8000"
@end example

@item
Generate a two channels signal, specify the channel layout (Front
Center + Back Center) explicitly:
@example
aevalsrc="sin(420*2*PI*t):cos(430*2*PI*t)::c=FC|BC"
@end example

@item
Generate white noise:
@example
aevalsrc="-2+random(0)"
@end example

@item
Generate an amplitude modulated signal:
@example
aevalsrc="sin(10*2*PI*t)*sin(880*2*PI*t)"
@end example

@item
Generate 2.5 Hz binaural beats on a 360 Hz carrier:
@example
aevalsrc="0.1*sin(2*PI*(360-2.5/2)*t) : 0.1*sin(2*PI*(360+2.5/2)*t)"
@end example

@end itemize

@section anullsrc

Null audio source, return unprocessed audio frames. It is mainly useful
as a template and to be employed in analysis / debugging tools, or as
the source for filters which ignore the input data (for example the sox
synth filter).

It accepts an optional sequence of @var{key}=@var{value} pairs,
separated by ":".

The description of the accepted options follows.

@table @option

@item sample_rate, s
Specify the sample rate, and defaults to 44100.

@item channel_layout, cl

Specify the channel layout, and can be either an integer or a string
representing a channel layout. The default value of @var{channel_layout}
is "stereo".

Check the channel_layout_map definition in
@file{libavcodec/audioconvert.c} for the mapping between strings and
channel layout values.

@item nb_samples, n
Set the number of samples per requested frames.

@end table

Follow some examples:
@example
#  set the sample rate to 48000 Hz and the channel layout to AV_CH_LAYOUT_MONO.
anullsrc=r=48000:cl=4

# same as
anullsrc=r=48000:cl=mono
@end example

@section abuffer
Buffer audio frames, and make them available to the filter chain.

This source is not intended to be part of user-supplied graph descriptions but
for insertion by calling programs through the interface defined in
@file{libavfilter/buffersrc.h}.

It accepts the following named parameters:
@table @option

@item time_base
Timebase which will be used for timestamps of submitted frames. It must be
either a floating-point number or in @var{numerator}/@var{denominator} form.

@item sample_rate
Audio sample rate.

@item sample_fmt
Name of the sample format, as returned by @code{av_get_sample_fmt_name()}.

@item channel_layout
Channel layout of the audio data, in the form that can be accepted by
@code{av_get_channel_layout()}.
@end table

All the parameters need to be explicitly defined.

@section flite

Synthesize a voice utterance using the libflite library.

To enable compilation of this filter you need to configure FFmpeg with
@code{--enable-libflite}.

Note that the flite library is not thread-safe.

The source accepts parameters as a list of @var{key}=@var{value} pairs,
separated by ":".

The description of the accepted parameters follows.

@table @option

@item list_voices
If set to 1, list the names of the available voices and exit
immediately. Default value is 0.

@item nb_samples, n
Set the maximum number of samples per frame. Default value is 512.

@item textfile
Set the filename containing the text to speak.

@item text
Set the text to speak.

@item voice, v
Set the voice to use for the speech synthesis. Default value is
@code{kal}. See also the @var{list_voices} option.
@end table

@subsection Examples

@itemize
@item
Read from file @file{speech.txt}, and synthetize the text using the
standard flite voice:
@example
flite=textfile=speech.txt
@end example

@item
Read the specified text selecting the @code{slt} voice:
@example
flite=text='So fare thee well, poor devil of a Sub-Sub, whose commentator I am':voice=slt
@end example

@item
Input text to ffmpeg:
@example
ffmpeg -f lavfi -i flite=text='So fare thee well, poor devil of a Sub-Sub, whose commentator I am':voice=slt
@end example

@item
Make @file{ffplay} speak the specified text, using @code{flite} and
the @code{lavfi} device:
@example
ffplay -f lavfi flite=text='No more be grieved for which that thou hast done.'
@end example
@end itemize

For more information about libflite, check:
@url{http://www.speech.cs.cmu.edu/flite/}

@c man end AUDIO SOURCES

@chapter Audio Sinks
@c man begin AUDIO SINKS

Below is a description of the currently available audio sinks.

@section abuffersink

Buffer audio frames, and make them available to the end of filter chain.

This sink is mainly intended for programmatic use, in particular
through the interface defined in @file{libavfilter/buffersink.h}.

It requires a pointer to an AVABufferSinkContext structure, which
defines the incoming buffers' formats, to be passed as the opaque
parameter to @code{avfilter_init_filter} for initialization.

@section anullsink

Null audio sink, do absolutely nothing with the input audio. It is
mainly useful as a template and to be employed in analysis / debugging
tools.

@section abuffersink
This sink is intended for programmatic use. Frames that arrive on this sink can
be retrieved by the calling program using the interface defined in
@file{libavfilter/buffersink.h}.

This filter accepts no parameters.

@c man end AUDIO SINKS

@chapter Video Filters
@c man begin VIDEO FILTERS

When you configure your FFmpeg build, you can disable any of the
existing filters using @code{--disable-filters}.
The configure output will show the video filters included in your
build.

Below is a description of the currently available video filters.

@section alphaextract

Extract the alpha component from the input as a grayscale video. This
is especially useful with the @var{alphamerge} filter.

@section alphamerge

Add or replace the alpha component of the primary input with the
grayscale value of a second input. This is intended for use with
@var{alphaextract} to allow the transmission or storage of frame
sequences that have alpha in a format that doesn't support an alpha
channel.

For example, to reconstruct full frames from a normal YUV-encoded video
and a separate video created with @var{alphaextract}, you might use:
@example
movie=in_alpha.mkv [alpha]; [in][alpha] alphamerge [out]
@end example

Since this filter is designed for reconstruction, it operates on frame
sequences without considering timestamps, and terminates when either
input reaches end of stream. This will cause problems if your encoding
pipeline drops frames. If you're trying to apply an image as an
overlay to a video stream, consider the @var{overlay} filter instead.

@section ass

Draw ASS (Advanced Substation Alpha) subtitles on top of input video
using the libass library.

To enable compilation of this filter you need to configure FFmpeg with
@code{--enable-libass}.

This filter accepts the following named options, expressed as a
sequence of @var{key}=@var{value} pairs, separated by ":".

@table @option
@item filename, f
Set the filename of the ASS file to read. It must be specified.

@item original_size
Specify the size of the original video, the video for which the ASS file
was composed. Due to a misdesign in ASS aspect ratio arithmetic, this is
necessary to correctly scale the fonts if the aspect ratio has been changed.
@end table

If the first key is not specified, it is assumed that the first value
specifies the @option{filename}.

For example, to render the file @file{sub.ass} on top of the input
video, use the command:
@example
ass=sub.ass
@end example

which is equivalent to:
@example
ass=filename=sub.ass
@end example

@section bbox

Compute the bounding box for the non-black pixels in the input frame
luminance plane.

This filter computes the bounding box containing all the pixels with a
luminance value greater than the minimum allowed value.
The parameters describing the bounding box are printed on the filter
log.

@section blackdetect

Detect video intervals that are (almost) completely black. Can be
useful to detect chapter transitions, commercials, or invalid
recordings. Output lines contains the time for the start, end and
duration of the detected black interval expressed in seconds.

In order to display the output lines, you need to set the loglevel at
least to the AV_LOG_INFO value.

This filter accepts a list of options in the form of
@var{key}=@var{value} pairs separated by ":". A description of the
accepted options follows.

@table @option
@item black_min_duration, d
Set the minimum detected black duration expressed in seconds. It must
be a non-negative floating point number.

Default value is 2.0.

@item picture_black_ratio_th, pic_th
Set the threshold for considering a picture "black".
Express the minimum value for the ratio:
@example
@var{nb_black_pixels} / @var{nb_pixels}
@end example

for which a picture is considered black.
Default value is 0.98.

@item pixel_black_th, pix_th
Set the threshold for considering a pixel "black".

The threshold expresses the maximum pixel luminance value for which a
pixel is considered "black". The provided value is scaled according to
the following equation:
@example
@var{absolute_threshold} = @var{luminance_minimum_value} + @var{pixel_black_th} * @var{luminance_range_size}
@end example

@var{luminance_range_size} and @var{luminance_minimum_value} depend on
the input video format, the range is [0-255] for YUV full-range
formats and [16-235] for YUV non full-range formats.

Default value is 0.10.
@end table

The following example sets the maximum pixel threshold to the minimum
value, and detects only black intervals of 2 or more seconds:
@example
blackdetect=d=2:pix_th=0.00
@end example

@section blackframe

Detect frames that are (almost) completely black. Can be useful to
detect chapter transitions or commercials. Output lines consist of
the frame number of the detected frame, the percentage of blackness,
the position in the file if known or -1 and the timestamp in seconds.

In order to display the output lines, you need to set the loglevel at
least to the AV_LOG_INFO value.

The filter accepts the syntax:
@example
blackframe[=@var{amount}:[@var{threshold}]]
@end example

@var{amount} is the percentage of the pixels that have to be below the
threshold, and defaults to 98.

@var{threshold} is the threshold below which a pixel value is
considered black, and defaults to 32.

@section boxblur

Apply boxblur algorithm to the input video.

This filter accepts the parameters:
@var{luma_radius}:@var{luma_power}:@var{chroma_radius}:@var{chroma_power}:@var{alpha_radius}:@var{alpha_power}

Chroma and alpha parameters are optional, if not specified they default
to the corresponding values set for @var{luma_radius} and
@var{luma_power}.

@var{luma_radius}, @var{chroma_radius}, and @var{alpha_radius} represent
the radius in pixels of the box used for blurring the corresponding
input plane. They are expressions, and can contain the following
constants:
@table @option
@item w, h
the input width and height in pixels

@item cw, ch
the input chroma image width and height in pixels

@item hsub, vsub
horizontal and vertical chroma subsample values. For example for the
pixel format "yuv422p" @var{hsub} is 2 and @var{vsub} is 1.
@end table

The radius must be a non-negative number, and must not be greater than
the value of the expression @code{min(w,h)/2} for the luma and alpha planes,
and of @code{min(cw,ch)/2} for the chroma planes.

@var{luma_power}, @var{chroma_power}, and @var{alpha_power} represent
how many times the boxblur filter is applied to the corresponding
plane.

Some examples follow:

@itemize

@item
Apply a boxblur filter with luma, chroma, and alpha radius
set to 2:
@example
boxblur=2:1
@end example

@item
Set luma radius to 2, alpha and chroma radius to 0
@example
boxblur=2:1:0:0:0:0
@end example

@item
Set luma and chroma radius to a fraction of the video dimension
@example
boxblur=min(h\,w)/10:1:min(cw\,ch)/10:1
@end example

@end itemize

@section colormatrix

The colormatrix filter allows conversion between any of the following color
space: BT.709 (@var{bt709}), BT.601 (@var{bt601}), SMPTE-240M (@var{smpte240m})
and FCC (@var{fcc}).

The syntax of the parameters is @var{source}:@var{destination}:

@example
colormatrix=bt601:smpte240m
@end example

@section copy

Copy the input source unchanged to the output. Mainly useful for
testing purposes.

@section crop

Crop the input video to @var{out_w}:@var{out_h}:@var{x}:@var{y}:@var{keep_aspect}

The @var{keep_aspect} parameter is optional, if specified and set to a
non-zero value will force the output display aspect ratio to be the
same of the input, by changing the output sample aspect ratio.

The @var{out_w}, @var{out_h}, @var{x}, @var{y} parameters are
expressions containing the following constants:

@table @option
@item x, y
the computed values for @var{x} and @var{y}. They are evaluated for
each new frame.

@item in_w, in_h
the input width and height

@item iw, ih
same as @var{in_w} and @var{in_h}

@item out_w, out_h
the output (cropped) width and height

@item ow, oh
same as @var{out_w} and @var{out_h}

@item a
same as @var{iw} / @var{ih}

@item sar
input sample aspect ratio

@item dar
input display aspect ratio, it is the same as (@var{iw} / @var{ih}) * @var{sar}

@item hsub, vsub
horizontal and vertical chroma subsample values. For example for the
pixel format "yuv422p" @var{hsub} is 2 and @var{vsub} is 1.

@item n
the number of input frame, starting from 0

@item pos
the position in the file of the input frame, NAN if unknown

@item t
timestamp expressed in seconds, NAN if the input timestamp is unknown

@end table

The @var{out_w} and @var{out_h} parameters specify the expressions for
the width and height of the output (cropped) video. They are
evaluated just at the configuration of the filter.

The default value of @var{out_w} is "in_w", and the default value of
@var{out_h} is "in_h".

The expression for @var{out_w} may depend on the value of @var{out_h},
and the expression for @var{out_h} may depend on @var{out_w}, but they
cannot depend on @var{x} and @var{y}, as @var{x} and @var{y} are
evaluated after @var{out_w} and @var{out_h}.

The @var{x} and @var{y} parameters specify the expressions for the
position of the top-left corner of the output (non-cropped) area. They
are evaluated for each frame. If the evaluated value is not valid, it
is approximated to the nearest valid value.

The default value of @var{x} is "(in_w-out_w)/2", and the default
value for @var{y} is "(in_h-out_h)/2", which set the cropped area at
the center of the input image.

The expression for @var{x} may depend on @var{y}, and the expression
for @var{y} may depend on @var{x}.

Follow some examples:
@example
# crop the central input area with size 100x100
crop=100:100

# crop the central input area with size 2/3 of the input video
"crop=2/3*in_w:2/3*in_h"

# crop the input video central square
crop=in_h

# delimit the rectangle with the top-left corner placed at position
# 100:100 and the right-bottom corner corresponding to the right-bottom
# corner of the input image.
crop=in_w-100:in_h-100:100:100

# crop 10 pixels from the left and right borders, and 20 pixels from
# the top and bottom borders
"crop=in_w-2*10:in_h-2*20"

# keep only the bottom right quarter of the input image
"crop=in_w/2:in_h/2:in_w/2:in_h/2"

# crop height for getting Greek harmony
"crop=in_w:1/PHI*in_w"

# trembling effect
"crop=in_w/2:in_h/2:(in_w-out_w)/2+((in_w-out_w)/2)*sin(n/10):(in_h-out_h)/2 +((in_h-out_h)/2)*sin(n/7)"

# erratic camera effect depending on timestamp
"crop=in_w/2:in_h/2:(in_w-out_w)/2+((in_w-out_w)/2)*sin(t*10):(in_h-out_h)/2 +((in_h-out_h)/2)*sin(t*13)"

# set x depending on the value of y
"crop=in_w/2:in_h/2:y:10+10*sin(n/10)"
@end example

@section cropdetect

Auto-detect crop size.

Calculate necessary cropping parameters and prints the recommended
parameters through the logging system. The detected dimensions
correspond to the non-black area of the input video.

It accepts the syntax:
@example
cropdetect[=@var{limit}[:@var{round}[:@var{reset}]]]
@end example

@table @option

@item limit
Threshold, which can be optionally specified from nothing (0) to
everything (255), defaults to 24.

@item round
Value which the width/height should be divisible by, defaults to
16. The offset is automatically adjusted to center the video. Use 2 to
get only even dimensions (needed for 4:2:2 video). 16 is best when
encoding to most video codecs.

@item reset
Counter that determines after how many frames cropdetect will reset
the previously detected largest video area and start over to detect
the current optimal crop area. Defaults to 0.

This can be useful when channel logos distort the video area. 0
indicates never reset and return the largest area encountered during
playback.
@end table

@section decimate

This filter drops frames that do not differ greatly from the previous
frame in order to reduce framerate.  The main use of this filter is
for very-low-bitrate encoding (e.g. streaming over dialup modem), but
it could in theory be used for fixing movies that were
inverse-telecined incorrectly.

It accepts the following parameters:
@var{max}:@var{hi}:@var{lo}:@var{frac}.

@table @option

@item max
Set the maximum number of consecutive frames which can be dropped (if
positive), or the minimum interval between dropped frames (if
negative). If the value is 0, the frame is dropped unregarding the
number of previous sequentially dropped frames.

Default value is 0.

@item hi, lo, frac
Set the dropping threshold values.

Values for @var{hi} and @var{lo} are for 8x8 pixel blocks and
represent actual pixel value differences, so a threshold of 64
corresponds to 1 unit of difference for each pixel, or the same spread
out differently over the block.

A frame is a candidate for dropping if no 8x8 blocks differ by more
than a threshold of @var{hi}, and if no more than @var{frac} blocks (1
meaning the whole image) differ by more than a threshold of @var{lo}.

Default value for @var{hi} is 64*12, default value for @var{lo} is
64*5, and default value for @var{frac} is 0.33.
@end table

@section delogo

Suppress a TV station logo by a simple interpolation of the surrounding
pixels. Just set a rectangle covering the logo and watch it disappear
(and sometimes something even uglier appear - your mileage may vary).

The filter accepts parameters as a string of the form
"@var{x}:@var{y}:@var{w}:@var{h}:@var{band}", or as a list of
@var{key}=@var{value} pairs, separated by ":".

The description of the accepted parameters follows.

@table @option

@item x, y
Specify the top left corner coordinates of the logo. They must be
specified.

@item w, h
Specify the width and height of the logo to clear. They must be
specified.

@item band, t
Specify the thickness of the fuzzy edge of the rectangle (added to
@var{w} and @var{h}). The default value is 4.

@item show
When set to 1, a green rectangle is drawn on the screen to simplify
finding the right @var{x}, @var{y}, @var{w}, @var{h} parameters, and
@var{band} is set to 4. The default value is 0.

@end table

Some examples follow.

@itemize

@item
Set a rectangle covering the area with top left corner coordinates 0,0
and size 100x77, setting a band of size 10:
@example
delogo=0:0:100:77:10
@end example

@item
As the previous example, but use named options:
@example
delogo=x=0:y=0:w=100:h=77:band=10
@end example

@end itemize

@section deshake

Attempt to fix small changes in horizontal and/or vertical shift. This
filter helps remove camera shake from hand-holding a camera, bumping a
tripod, moving on a vehicle, etc.

The filter accepts parameters as a string of the form
"@var{x}:@var{y}:@var{w}:@var{h}:@var{rx}:@var{ry}:@var{edge}:@var{blocksize}:@var{contrast}:@var{search}:@var{filename}"

A description of the accepted parameters follows.

@table @option

@item x, y, w, h
Specify a rectangular area where to limit the search for motion
vectors.
If desired the search for motion vectors can be limited to a
rectangular area of the frame defined by its top left corner, width
and height. These parameters have the same meaning as the drawbox
filter which can be used to visualise the position of the bounding
box.

This is useful when simultaneous movement of subjects within the frame
might be confused for camera motion by the motion vector search.

If any or all of @var{x}, @var{y}, @var{w} and @var{h} are set to -1
then the full frame is used. This allows later options to be set
without specifying the bounding box for the motion vector search.

Default - search the whole frame.

@item rx, ry
Specify the maximum extent of movement in x and y directions in the
range 0-64 pixels. Default 16.

@item edge
Specify how to generate pixels to fill blanks at the edge of the
frame. An integer from 0 to 3 as follows:
@table @option
@item 0
Fill zeroes at blank locations
@item 1
Original image at blank locations
@item 2
Extruded edge value at blank locations
@item 3
Mirrored edge at blank locations
@end table

The default setting is mirror edge at blank locations.

@item blocksize
Specify the blocksize to use for motion search. Range 4-128 pixels,
default 8.

@item contrast
Specify the contrast threshold for blocks. Only blocks with more than
the specified contrast (difference between darkest and lightest
pixels) will be considered. Range 1-255, default 125.

@item search
Specify the search strategy 0 = exhaustive search, 1 = less exhaustive
search. Default - exhaustive search.

@item filename
If set then a detailed log of the motion search is written to the
specified file.

@end table

@section drawbox

Draw a colored box on the input image.

The filter accepts parameters as a list of @var{key}=@var{value} pairs,
separated by ":".

The description of the accepted parameters follows.

@table @option
@item x, y
Specify the top left corner coordinates of the box. Default to 0.

@item width, w
@item height, h
Specify the width and height of the box, if 0 they are interpreted as
the input width and height. Default to 0.

@item color, c
Specify the color of the box to write, it can be the name of a color
(case insensitive match) or a 0xRRGGBB[AA] sequence. If the special
value @code{invert} is used, the box edge color is the same as the
video with inverted luma.

@item thickness, t
Set the thickness of the box edge. Default value is @code{4}.
@end table

If the key of the first options is omitted, the arguments are
interpreted according to the following syntax:
@example
drawbox=@var{x}:@var{y}:@var{width}:@var{height}:@var{color}:@var{thickness}
@end example

Some examples follow:
@itemize
@item
Draw a black box around the edge of the input image:
@example
drawbox
@end example

@item
Draw a box with color red and an opacity of 50%:
@example
drawbox=10:20:200:60:red@@0.5
@end example

The previous example can be specified as:
@example
drawbox=x=10:y=20:w=200:h=60:color=red@@0.5
@end example

@item
Fill the box with pink color:
@example
drawbox=x=10:y=10:w=100:h=100:color=pink@@0.5:t=max
@end example
@end itemize

@anchor{drawtext}
@section drawtext

Draw text string or text from specified file on top of video using the
libfreetype library.

To enable compilation of this filter you need to configure FFmpeg with
@code{--enable-libfreetype}.

The filter also recognizes strftime() sequences in the provided text
and expands them accordingly. Check the documentation of strftime().

The filter accepts parameters as a list of @var{key}=@var{value} pairs,
separated by ":".

The description of the accepted parameters follows.

@table @option

@item box
Used to draw a box around text using background color.
Value should be either 1 (enable) or 0 (disable).
The default value of @var{box} is 0.

@item boxcolor
The color to be used for drawing box around text.
Either a string (e.g. "yellow") or in 0xRRGGBB[AA] format
(e.g. "0xff00ff"), possibly followed by an alpha specifier.
The default value of @var{boxcolor} is "white".

@item draw
Set an expression which specifies if the text should be drawn. If the
expression evaluates to 0, the text is not drawn. This is useful for
specifying that the text should be drawn only when specific conditions
are met.

Default value is "1".

See below for the list of accepted constants and functions.

@item fix_bounds
If true, check and fix text coords to avoid clipping.

@item fontcolor
The color to be used for drawing fonts.
Either a string (e.g. "red") or in 0xRRGGBB[AA] format
(e.g. "0xff000033"), possibly followed by an alpha specifier.
The default value of @var{fontcolor} is "black".

@item fontfile
The font file to be used for drawing text. Path must be included.
This parameter is mandatory.

@item fontsize
The font size to be used for drawing text.
The default value of @var{fontsize} is 16.

@item ft_load_flags
Flags to be used for loading the fonts.

The flags map the corresponding flags supported by libfreetype, and are
a combination of the following values:
@table @var
@item default
@item no_scale
@item no_hinting
@item render
@item no_bitmap
@item vertical_layout
@item force_autohint
@item crop_bitmap
@item pedantic
@item ignore_global_advance_width
@item no_recurse
@item ignore_transform
@item monochrome
@item linear_design
@item no_autohint
@item end table
@end table

Default value is "render".

For more information consult the documentation for the FT_LOAD_*
libfreetype flags.

@item shadowcolor
The color to be used for drawing a shadow behind the drawn text.  It
can be a color name (e.g. "yellow") or a string in the 0xRRGGBB[AA]
form (e.g. "0xff00ff"), possibly followed by an alpha specifier.
The default value of @var{shadowcolor} is "black".

@item shadowx, shadowy
The x and y offsets for the text shadow position with respect to the
position of the text. They can be either positive or negative
values. Default value for both is "0".

@item tabsize
The size in number of spaces to use for rendering the tab.
Default value is 4.

@item timecode
Set the initial timecode representation in "hh:mm:ss[:;.]ff"
format. It can be used with or without text parameter. @var{timecode_rate}
option must be specified.

@item timecode_rate, rate, r
Set the timecode frame rate (timecode only).

@item text
The text string to be drawn. The text must be a sequence of UTF-8
encoded characters.
This parameter is mandatory if no file is specified with the parameter
@var{textfile}.

@item textfile
A text file containing text to be drawn. The text must be a sequence
of UTF-8 encoded characters.

This parameter is mandatory if no text string is specified with the
parameter @var{text}.

If both @var{text} and @var{textfile} are specified, an error is thrown.

@item x, y
The expressions which specify the offsets where text will be drawn
within the video frame. They are relative to the top/left border of the
output image.

The default value of @var{x} and @var{y} is "0".

See below for the list of accepted constants and functions.
@end table

The parameters for @var{x} and @var{y} are expressions containing the
following constants and functions:

@table @option
@item dar
input display aspect ratio, it is the same as (@var{w} / @var{h}) * @var{sar}

@item hsub, vsub
horizontal and vertical chroma subsample values. For example for the
pixel format "yuv422p" @var{hsub} is 2 and @var{vsub} is 1.

@item line_h, lh
the height of each text line

@item main_h, h, H
the input height

@item main_w, w, W
the input width

@item max_glyph_a, ascent
the maximum distance from the baseline to the highest/upper grid
coordinate used to place a glyph outline point, for all the rendered
glyphs.
It is a positive value, due to the grid's orientation with the Y axis
upwards.

@item max_glyph_d, descent
the maximum distance from the baseline to the lowest grid coordinate
used to place a glyph outline point, for all the rendered glyphs.
This is a negative value, due to the grid's orientation, with the Y axis
upwards.

@item max_glyph_h
maximum glyph height, that is the maximum height for all the glyphs
contained in the rendered text, it is equivalent to @var{ascent} -
@var{descent}.

@item max_glyph_w
maximum glyph width, that is the maximum width for all the glyphs
contained in the rendered text

@item n
the number of input frame, starting from 0

@item rand(min, max)
return a random number included between @var{min} and @var{max}

@item sar
input sample aspect ratio

@item t
timestamp expressed in seconds, NAN if the input timestamp is unknown

@item text_h, th
the height of the rendered text

@item text_w, tw
the width of the rendered text

@item x, y
the x and y offset coordinates where the text is drawn.

These parameters allow the @var{x} and @var{y} expressions to refer
each other, so you can for example specify @code{y=x/dar}.
@end table

If libavfilter was built with @code{--enable-fontconfig}, then
@option{fontfile} can be a fontconfig pattern or omitted.

Some examples follow.

@itemize

@item
Draw "Test Text" with font FreeSerif, using the default values for the
optional parameters.

@example
drawtext="fontfile=/usr/share/fonts/truetype/freefont/FreeSerif.ttf: text='Test Text'"
@end example

@item
Draw 'Test Text' with font FreeSerif of size 24 at position x=100
and y=50 (counting from the top-left corner of the screen), text is
yellow with a red box around it. Both the text and the box have an
opacity of 20%.

@example
drawtext="fontfile=/usr/share/fonts/truetype/freefont/FreeSerif.ttf: text='Test Text':\
          x=100: y=50: fontsize=24: fontcolor=yellow@@0.2: box=1: boxcolor=red@@0.2"
@end example

Note that the double quotes are not necessary if spaces are not used
within the parameter list.

@item
Show the text at the center of the video frame:
@example
drawtext="fontsize=30:fontfile=FreeSerif.ttf:text='hello world':x=(w-text_w)/2:y=(h-text_h-line_h)/2"
@end example

@item
Show a text line sliding from right to left in the last row of the video
frame. The file @file{LONG_LINE} is assumed to contain a single line
with no newlines.
@example
drawtext="fontsize=15:fontfile=FreeSerif.ttf:text=LONG_LINE:y=h-line_h:x=-50*t"
@end example

@item
Show the content of file @file{CREDITS} off the bottom of the frame and scroll up.
@example
drawtext="fontsize=20:fontfile=FreeSerif.ttf:textfile=CREDITS:y=h-20*t"
@end example

@item
Draw a single green letter "g", at the center of the input video.
The glyph baseline is placed at half screen height.
@example
drawtext="fontsize=60:fontfile=FreeSerif.ttf:fontcolor=green:text=g:x=(w-max_glyph_w)/2:y=h/2-ascent"
@end example

@item
Show text for 1 second every 3 seconds:
@example
drawtext="fontfile=FreeSerif.ttf:fontcolor=white:x=100:y=x/dar:draw=lt(mod(t\,3)\,1):text='blink'"
@end example

@item
Use fontconfig to set the font. Note that the colons need to be escaped.
@example
drawtext='fontfile=Linux Libertine O-40\:style=Semibold:text=FFmpeg'
@end example

@end itemize

For more information about libfreetype, check:
@url{http://www.freetype.org/}.

For more information about fontconfig, check:
@url{http://freedesktop.org/software/fontconfig/fontconfig-user.html}.

@section edgedetect

Detect and draw edges. The filter uses the Canny Edge Detection algorithm.

This filter accepts the following optional named parameters:

@table @option
@item low, high
Set low and high threshold values used by the Canny thresholding
algorithm.

The high threshold selects the "strong" edge pixels, which are then
connected through 8-connectivity with the "weak" edge pixels selected
by the low threshold.

@var{low} and @var{high} threshold values must be choosen in the range
[0,1], and @var{low} should be lesser or equal to @var{high}.

Default value for @var{low} is @code{20/255}, and default value for @var{high}
is @code{50/255}.
@end table

Example:
@example
edgedetect=low=0.1:high=0.4
@end example

@section fade

Apply fade-in/out effect to input video.

It accepts the parameters:
@var{type}:@var{start_frame}:@var{nb_frames}[:@var{options}]

@var{type} specifies if the effect type, can be either "in" for
fade-in, or "out" for a fade-out effect.

@var{start_frame} specifies the number of the start frame for starting
to apply the fade effect.

@var{nb_frames} specifies the number of frames for which the fade
effect has to last. At the end of the fade-in effect the output video
will have the same intensity as the input video, at the end of the
fade-out transition the output video will be completely black.

@var{options} is an optional sequence of @var{key}=@var{value} pairs,
separated by ":". The description of the accepted options follows.

@table @option

@item type, t
See @var{type}.

@item start_frame, s
See @var{start_frame}.

@item nb_frames, n
See @var{nb_frames}.

@item alpha
If set to 1, fade only alpha channel, if one exists on the input.
Default value is 0.
@end table

A few usage examples follow, usable too as test scenarios.
@example
# fade in first 30 frames of video
fade=in:0:30

# fade out last 45 frames of a 200-frame video
fade=out:155:45

# fade in first 25 frames and fade out last 25 frames of a 1000-frame video
fade=in:0:25, fade=out:975:25

# make first 5 frames black, then fade in from frame 5-24
fade=in:5:20

# fade in alpha over first 25 frames of video
fade=in:0:25:alpha=1
@end example

@section field

Extract a single field from an interlaced image using stride
arithmetic to avoid wasting CPU time. The output frames are marked as
non-interlaced.

This filter accepts the following named options:
@table @option
@item type
Specify whether to extract the top (if the value is @code{0} or
@code{top}) or the bottom field (if the value is @code{1} or
@code{bottom}).
@end table

If the option key is not specified, the first value sets the @var{type}
option. For example:
@example
field=bottom
@end example

is equivalent to:
@example
field=type=bottom
@end example

@section fieldorder

Transform the field order of the input video.

It accepts one parameter which specifies the required field order that
the input interlaced video will be transformed to. The parameter can
assume one of the following values:

@table @option
@item 0 or bff
output bottom field first
@item 1 or tff
output top field first
@end table

Default value is "tff".

Transformation is achieved by shifting the picture content up or down
by one line, and filling the remaining line with appropriate picture content.
This method is consistent with most broadcast field order converters.

If the input video is not flagged as being interlaced, or it is already
flagged as being of the required output field order then this filter does
not alter the incoming video.

This filter is very useful when converting to or from PAL DV material,
which is bottom field first.

For example:
@example
ffmpeg -i in.vob -vf "fieldorder=bff" out.dv
@end example

@section fifo

Buffer input images and send them when they are requested.

This filter is mainly useful when auto-inserted by the libavfilter
framework.

The filter does not take parameters.

@section format

Convert the input video to one of the specified pixel formats.
Libavfilter will try to pick one that is supported for the input to
the next filter.

The filter accepts a list of pixel format names, separated by ":",
for example "yuv420p:monow:rgb24".

Some examples follow:
@example
# convert the input video to the format "yuv420p"
format=yuv420p

# convert the input video to any of the formats in the list
format=yuv420p:yuv444p:yuv410p
@end example

@section fps

Convert the video to specified constant framerate by duplicating or dropping
frames as necessary.

This filter accepts the following named parameters:
@table @option

@item fps
Desired output framerate.

@item round
Rounding method. The default is @code{near}.

@end table

@section framestep

Select one frame every N.

This filter accepts in input a string representing a positive
integer. Default argument is @code{1}.

@anchor{frei0r}
@section frei0r

Apply a frei0r effect to the input video.

To enable compilation of this filter you need to install the frei0r
header and configure FFmpeg with @code{--enable-frei0r}.

The filter supports the syntax:
@example
@var{filter_name}[@{:|=@}@var{param1}:@var{param2}:...:@var{paramN}]
@end example

@var{filter_name} is the name to the frei0r effect to load. If the
environment variable @env{FREI0R_PATH} is defined, the frei0r effect
is searched in each one of the directories specified by the colon (or
semicolon on Windows platforms) separated list in @env{FREIOR_PATH},
otherwise in the standard frei0r paths, which are in this order:
@file{HOME/.frei0r-1/lib/}, @file{/usr/local/lib/frei0r-1/},
@file{/usr/lib/frei0r-1/}.

@var{param1}, @var{param2}, ... , @var{paramN} specify the parameters
for the frei0r effect.

A frei0r effect parameter can be a boolean (whose values are specified
with "y" and "n"), a double, a color (specified by the syntax
@var{R}/@var{G}/@var{B}, @var{R}, @var{G}, and @var{B} being float
numbers from 0.0 to 1.0) or by an @code{av_parse_color()} color
description), a position (specified by the syntax @var{X}/@var{Y},
@var{X} and @var{Y} being float numbers) and a string.

The number and kind of parameters depend on the loaded effect. If an
effect parameter is not specified the default value is set.

Some examples follow:

@itemize
@item
Apply the distort0r effect, set the first two double parameters:
@example
frei0r=distort0r:0.5:0.01
@end example

@item
Apply the colordistance effect, takes a color as first parameter:
@example
frei0r=colordistance:0.2/0.3/0.4
frei0r=colordistance:violet
frei0r=colordistance:0x112233
@end example

@item
Apply the perspective effect, specify the top left and top right image
positions:
@example
frei0r=perspective:0.2/0.2:0.8/0.2
@end example
@end itemize

For more information see:
@url{http://frei0r.dyne.org}

@section geq

The filter takes one, two or three equations as parameter, separated by ':'.
The first equation is mandatory and applies to the luma plane. The two
following are respectively for chroma blue and chroma red planes.

The filter syntax allows named parameters:

@table @option
@item lum_expr
the luminance expression
@item cb_expr
the chrominance blue expression
@item cr_expr
the chrominance red expression
@end table

If one of the chrominance expression is not defined, it falls back on the other
one. If none of them are specified, they will evaluate the luminance
expression.

The expressions can use the following variables and functions:

@table @option
@item N
The sequential number of the filtered frame, starting from @code{0}.

@item X, Y
The coordinates of the current sample.

@item W, H
The width and height of the image.

@item SW, SH
Width and height scale depending on the currently filtered plane. It is the
ratio between the corresponding luma plane number of pixels and the current
plane ones. E.g. for YUV4:2:0 the values are @code{1,1} for the luma plane, and
@code{0.5,0.5} for chroma planes.

@item p(x, y)
Return the value of the pixel at location (@var{x},@var{y}) of the current
plane.

@item lum(x, y)
Return the value of the pixel at location (@var{x},@var{y}) of the luminance
plane.

@item cb(x, y)
Return the value of the pixel at location (@var{x},@var{y}) of the
blue-difference chroma plane.

@item cr(x, y)
Return the value of the pixel at location (@var{x},@var{y}) of the
red-difference chroma plane.
@end table

For functions, if @var{x} and @var{y} are outside the area, the value will be
automatically clipped to the closer edge.

Some examples follow:

@itemize
@item
Flip the image horizontally:
@example
geq=p(W-X\,Y)
@end example

@item
Generate a fancy enigmatic moving light:
@example
nullsrc=s=256x256,geq=random(1)/hypot(X-cos(N*0.07)*W/2-W/2\,Y-sin(N*0.09)*H/2-H/2)^2*1000000*sin(N*0.02):128:128
@end example
@end itemize

@section gradfun

Fix the banding artifacts that are sometimes introduced into nearly flat
regions by truncation to 8bit color depth.
Interpolate the gradients that should go where the bands are, and
dither them.

This filter is designed for playback only.  Do not use it prior to
lossy compression, because compression tends to lose the dither and
bring back the bands.

The filter takes two optional parameters, separated by ':':
@var{strength}:@var{radius}

@var{strength} is the maximum amount by which the filter will change
any one pixel. Also the threshold for detecting nearly flat
regions. Acceptable values range from .51 to 255, default value is
1.2, out-of-range values will be clipped to the valid range.

@var{radius} is the neighborhood to fit the gradient to. A larger
radius makes for smoother gradients, but also prevents the filter from
modifying the pixels near detailed regions. Acceptable values are
8-32, default value is 16, out-of-range values will be clipped to the
valid range.

@example
# default parameters
gradfun=1.2:16

# omitting radius
gradfun=1.2
@end example

@section hflip

Flip the input video horizontally.

For example to horizontally flip the input video with @command{ffmpeg}:
@example
ffmpeg -i in.avi -vf "hflip" out.avi
@end example

@section hqdn3d

High precision/quality 3d denoise filter. This filter aims to reduce
image noise producing smooth images and making still images really
still. It should enhance compressibility.

It accepts the following optional parameters:
@var{luma_spatial}:@var{chroma_spatial}:@var{luma_tmp}:@var{chroma_tmp}

@table @option
@item luma_spatial
a non-negative float number which specifies spatial luma strength,
defaults to 4.0

@item chroma_spatial
a non-negative float number which specifies spatial chroma strength,
defaults to 3.0*@var{luma_spatial}/4.0

@item luma_tmp
a float number which specifies luma temporal strength, defaults to
6.0*@var{luma_spatial}/4.0

@item chroma_tmp
a float number which specifies chroma temporal strength, defaults to
@var{luma_tmp}*@var{chroma_spatial}/@var{luma_spatial}
@end table

@section hue

Modify the hue and/or the saturation of the input.

This filter accepts the following optional named options:

@table @option
@item h
Specify the hue angle as a number of degrees. It accepts a float
number or an expression, and defaults to 0.0.

@item H
Specify the hue angle as a number of degrees. It accepts a float
number or an expression, and defaults to 0.0.

@item s
Specify the saturation in the [-10,10] range. It accepts a float number and
defaults to 1.0.
@end table

The @var{h}, @var{H} and @var{s} parameters are expressions containing the
following constants:

@table @option
@item n
frame count of the input frame starting from 0

@item pts
presentation timestamp of the input frame expressed in time base units

@item r
frame rate of the input video, NAN if the input frame rate is unknown

@item t
timestamp expressed in seconds, NAN if the input timestamp is unknown

@item tb
time base of the input video
@end table

The options can also be set using the syntax: @var{hue}:@var{saturation}

In this case @var{hue} is expressed in degrees.

Some examples follow:
@itemize
@item
Set the hue to 90 degrees and the saturation to 1.0:
@example
hue=h=90:s=1
@end example

@item
Same command but expressing the hue in radians:
@example
hue=H=PI/2:s=1
@end example

@item
Same command without named options, hue must be expressed in degrees:
@example
hue=90:1
@end example

@item
Note that "h:s" syntax does not support expressions for the values of
h and s, so the following example will issue an error:
@example
hue=PI/2:1
@end example

@item
Rotate hue and make the saturation swing between 0
and 2 over a period of 1 second:
@example
hue="H=2*PI*t: s=sin(2*PI*t)+1"
@end example

@item
Apply a 3 seconds saturation fade-in effect starting at 0:
@example
hue="s=min(t/3\,1)"
@end example

The general fade-in expression can be written as:
@example
hue="s=min(0\, max((t-START)/DURATION\, 1))"
@end example

@item
Apply a 3 seconds saturation fade-out effect starting at 5 seconds:
@example
hue="s=max(0\, min(1\, (8-t)/3))"
@end example

The general fade-out expression can be written as:
@example
hue="s=max(0\, min(1\, (START+DURATION-t)/DURATION))"
@end example

@end itemize

@subsection Commands

This filter supports the following command:
@table @option
@item reinit
Modify the hue and/or the saturation of the input video.
The command accepts the same named options and syntax than when calling the
filter from the command-line.

If a parameter is omitted, it is kept at its current value.
@end table

@section idet

Interlaceing detect filter. This filter tries to detect if the input is
interlaced or progressive. Top or bottom field first.

@section lut, lutrgb, lutyuv

Compute a look-up table for binding each pixel component input value
to an output value, and apply it to input video.

@var{lutyuv} applies a lookup table to a YUV input video, @var{lutrgb}
to an RGB input video.

These filters accept in input a ":"-separated list of options, which
specify the expressions used for computing the lookup table for the
corresponding pixel component values.

The @var{lut} filter requires either YUV or RGB pixel formats in
input, and accepts the options:
@table @option
@item @var{c0} (first  pixel component)
@item @var{c1} (second pixel component)
@item @var{c2} (third  pixel component)
@item @var{c3} (fourth pixel component, corresponds to the alpha component)
@end table

The exact component associated to each option depends on the format in
input.

The @var{lutrgb} filter requires RGB pixel formats in input, and
accepts the options:
@table @option
@item @var{r} (red component)
@item @var{g} (green component)
@item @var{b} (blue component)
@item @var{a} (alpha component)
@end table

The @var{lutyuv} filter requires YUV pixel formats in input, and
accepts the options:
@table @option
@item @var{y} (Y/luminance component)
@item @var{u} (U/Cb component)
@item @var{v} (V/Cr component)
@item @var{a} (alpha component)
@end table

The expressions can contain the following constants and functions:

@table @option
@item w, h
the input width and height

@item val
input value for the pixel component

@item clipval
the input value clipped in the @var{minval}-@var{maxval} range

@item maxval
maximum value for the pixel component

@item minval
minimum value for the pixel component

@item negval
the negated value for the pixel component value clipped in the
@var{minval}-@var{maxval} range , it corresponds to the expression
"maxval-clipval+minval"

@item clip(val)
the computed value in @var{val} clipped in the
@var{minval}-@var{maxval} range

@item gammaval(gamma)
the computed gamma correction value of the pixel component value
clipped in the @var{minval}-@var{maxval} range, corresponds to the
expression
"pow((clipval-minval)/(maxval-minval)\,@var{gamma})*(maxval-minval)+minval"

@end table

All expressions default to "val".

Some examples follow:
@example
# negate input video
lutrgb="r=maxval+minval-val:g=maxval+minval-val:b=maxval+minval-val"
lutyuv="y=maxval+minval-val:u=maxval+minval-val:v=maxval+minval-val"

# the above is the same as
lutrgb="r=negval:g=negval:b=negval"
lutyuv="y=negval:u=negval:v=negval"

# negate luminance
lutyuv=y=negval

# remove chroma components, turns the video into a graytone image
lutyuv="u=128:v=128"

# apply a luma burning effect
lutyuv="y=2*val"

# remove green and blue components
lutrgb="g=0:b=0"

# set a constant alpha channel value on input
format=rgba,lutrgb=a="maxval-minval/2"

# correct luminance gamma by a 0.5 factor
lutyuv=y=gammaval(0.5)
@end example

@section mp

Apply an MPlayer filter to the input video.

This filter provides a wrapper around most of the filters of
MPlayer/MEncoder.

This wrapper is considered experimental. Some of the wrapped filters
may not work properly and we may drop support for them, as they will
be implemented natively into FFmpeg. Thus you should avoid
depending on them when writing portable scripts.

The filters accepts the parameters:
@var{filter_name}[:=]@var{filter_params}

@var{filter_name} is the name of a supported MPlayer filter,
@var{filter_params} is a string containing the parameters accepted by
the named filter.

The list of the currently supported filters follows:
@table @var
@item denoise3d
@item detc
@item dint
@item divtc
@item down3dright
@item dsize
@item eq2
@item eq
@item fil
@item fspp
@item harddup
@item il
@item ilpack
@item ivtc
@item kerndeint
@item mcdeint
@item noise
@item ow
@item perspective
@item phase
@item pp7
@item pullup
@item qp
@item sab
@item softpulldown
@item softskip
@item spp
@item telecine
@item tinterlace
@item unsharp
@item uspp
@end table

The parameter syntax and behavior for the listed filters are the same
of the corresponding MPlayer filters. For detailed instructions check
the "VIDEO FILTERS" section in the MPlayer manual.

Some examples follow:
@itemize
@item
Adjust gamma, brightness, contrast:
@example
mp=eq2=1.0:2:0.5
@end example

@item
Add temporal noise to input video:
@example
mp=noise=20t
@end example
@end itemize

See also mplayer(1), @url{http://www.mplayerhq.hu/}.

@section negate

Negate input video.

This filter accepts an integer in input, if non-zero it negates the
alpha component (if available). The default value in input is 0.

@section noformat

Force libavfilter not to use any of the specified pixel formats for the
input to the next filter.

The filter accepts a list of pixel format names, separated by ":",
for example "yuv420p:monow:rgb24".

Some examples follow:
@example
# force libavfilter to use a format different from "yuv420p" for the
# input to the vflip filter
noformat=yuv420p,vflip

# convert the input video to any of the formats not contained in the list
noformat=yuv420p:yuv444p:yuv410p
@end example

@section null

Pass the video source unchanged to the output.

@section ocv

Apply video transform using libopencv.

To enable this filter install libopencv library and headers and
configure FFmpeg with @code{--enable-libopencv}.

The filter takes the parameters: @var{filter_name}@{:=@}@var{filter_params}.

@var{filter_name} is the name of the libopencv filter to apply.

@var{filter_params} specifies the parameters to pass to the libopencv
filter. If not specified the default values are assumed.

Refer to the official libopencv documentation for more precise
information:
@url{http://opencv.willowgarage.com/documentation/c/image_filtering.html}

Follows the list of supported libopencv filters.

@anchor{dilate}
@subsection dilate

Dilate an image by using a specific structuring element.
This filter corresponds to the libopencv function @code{cvDilate}.

It accepts the parameters: @var{struct_el}:@var{nb_iterations}.

@var{struct_el} represents a structuring element, and has the syntax:
@var{cols}x@var{rows}+@var{anchor_x}x@var{anchor_y}/@var{shape}

@var{cols} and @var{rows} represent the number of columns and rows of
the structuring element, @var{anchor_x} and @var{anchor_y} the anchor
point, and @var{shape} the shape for the structuring element, and
can be one of the values "rect", "cross", "ellipse", "custom".

If the value for @var{shape} is "custom", it must be followed by a
string of the form "=@var{filename}". The file with name
@var{filename} is assumed to represent a binary image, with each
printable character corresponding to a bright pixel. When a custom
@var{shape} is used, @var{cols} and @var{rows} are ignored, the number
or columns and rows of the read file are assumed instead.

The default value for @var{struct_el} is "3x3+0x0/rect".

@var{nb_iterations} specifies the number of times the transform is
applied to the image, and defaults to 1.

Follow some example:
@example
# use the default values
ocv=dilate

# dilate using a structuring element with a 5x5 cross, iterate two times
ocv=dilate=5x5+2x2/cross:2

# read the shape from the file diamond.shape, iterate two times
# the file diamond.shape may contain a pattern of characters like this:
#   *
#  ***
# *****
#  ***
#   *
# the specified cols and rows are ignored (but not the anchor point coordinates)
ocv=0x0+2x2/custom=diamond.shape:2
@end example

@subsection erode

Erode an image by using a specific structuring element.
This filter corresponds to the libopencv function @code{cvErode}.

The filter accepts the parameters: @var{struct_el}:@var{nb_iterations},
with the same syntax and semantics as the @ref{dilate} filter.

@subsection smooth

Smooth the input video.

The filter takes the following parameters:
@var{type}:@var{param1}:@var{param2}:@var{param3}:@var{param4}.

@var{type} is the type of smooth filter to apply, and can be one of
the following values: "blur", "blur_no_scale", "median", "gaussian",
"bilateral". The default value is "gaussian".

@var{param1}, @var{param2}, @var{param3}, and @var{param4} are
parameters whose meanings depend on smooth type. @var{param1} and
@var{param2} accept integer positive values or 0, @var{param3} and
@var{param4} accept float values.

The default value for @var{param1} is 3, the default value for the
other parameters is 0.

These parameters correspond to the parameters assigned to the
libopencv function @code{cvSmooth}.

@anchor{overlay}
@section overlay

Overlay one video on top of another.

It takes two inputs and one output, the first input is the "main"
video on which the second input is overlayed.

It accepts the parameters: @var{x}:@var{y}[:@var{options}].

@var{x} is the x coordinate of the overlayed video on the main video,
@var{y} is the y coordinate. @var{x} and @var{y} are expressions containing
the following parameters:

@table @option
@item main_w, main_h
main input width and height

@item W, H
same as @var{main_w} and @var{main_h}

@item overlay_w, overlay_h
overlay input width and height

@item w, h
same as @var{overlay_w} and @var{overlay_h}
@end table

@var{options} is an optional list of @var{key}=@var{value} pairs,
separated by ":".

The description of the accepted options follows.

@table @option
@item rgb
If set to 1, force the filter to accept inputs in the RGB
color space. Default value is 0.
@end table

Be aware that frames are taken from each input video in timestamp
order, hence, if their initial timestamps differ, it is a a good idea
to pass the two inputs through a @var{setpts=PTS-STARTPTS} filter to
have them begin in the same zero timestamp, as it does the example for
the @var{movie} filter.

Follow some examples:
@example
# draw the overlay at 10 pixels from the bottom right
# corner of the main video.
overlay=main_w-overlay_w-10:main_h-overlay_h-10

# insert a transparent PNG logo in the bottom left corner of the input
ffmpeg -i input -i logo -filter_complex 'overlay=10:main_h-overlay_h-10' output

# insert 2 different transparent PNG logos (second logo on bottom
# right corner):
ffmpeg -i input -i logo1 -i logo2 -filter_complex
'overlay=10:H-h-10,overlay=W-w-10:H-h-10' output

# add a transparent color layer on top of the main video,
# WxH specifies the size of the main input to the overlay filter
color=red@@.3:WxH [over]; [in][over] overlay [out]

# play an original video and a filtered version (here with the deshake filter)
# side by side
ffplay input.avi -vf 'split[a][b]; [a]pad=iw*2:ih[src]; [b]deshake[filt]; [src][filt]overlay=w'

# the previous example is the same as:
ffplay input.avi -vf 'split[b], pad=iw*2[src], [b]deshake, [src]overlay=w'
@end example

You can chain together more overlays but the efficiency of such
approach is yet to be tested.

@section pad

Add paddings to the input image, and places the original input at the
given coordinates @var{x}, @var{y}.

It accepts the following parameters:
@var{width}:@var{height}:@var{x}:@var{y}:@var{color}.

The parameters @var{width}, @var{height}, @var{x}, and @var{y} are
expressions containing the following constants:

@table @option
@item in_w, in_h
the input video width and height

@item iw, ih
same as @var{in_w} and @var{in_h}

@item out_w, out_h
the output width and height, that is the size of the padded area as
specified by the @var{width} and @var{height} expressions

@item ow, oh
same as @var{out_w} and @var{out_h}

@item x, y
x and y offsets as specified by the @var{x} and @var{y}
expressions, or NAN if not yet specified

@item a
same as @var{iw} / @var{ih}

@item sar
input sample aspect ratio

@item dar
input display aspect ratio, it is the same as (@var{iw} / @var{ih}) * @var{sar}

@item hsub, vsub
horizontal and vertical chroma subsample values. For example for the
pixel format "yuv422p" @var{hsub} is 2 and @var{vsub} is 1.
@end table

Follows the description of the accepted parameters.

@table @option
@item width, height

Specify the size of the output image with the paddings added. If the
value for @var{width} or @var{height} is 0, the corresponding input size
is used for the output.

The @var{width} expression can reference the value set by the
@var{height} expression, and vice versa.

The default value of @var{width} and @var{height} is 0.

@item x, y

Specify the offsets where to place the input image in the padded area
with respect to the top/left border of the output image.

The @var{x} expression can reference the value set by the @var{y}
expression, and vice versa.

The default value of @var{x} and @var{y} is 0.

@item color

Specify the color of the padded area, it can be the name of a color
(case insensitive match) or a 0xRRGGBB[AA] sequence.

The default value of @var{color} is "black".

@end table

@subsection Examples

@itemize
@item
Add paddings with color "violet" to the input video. Output video
size is 640x480, the top-left corner of the input video is placed at
column 0, row 40:
@example
pad=640:480:0:40:violet
@end example

@item
Pad the input to get an output with dimensions increased by 3/2,
and put the input video at the center of the padded area:
@example
pad="3/2*iw:3/2*ih:(ow-iw)/2:(oh-ih)/2"
@end example

@item
Pad the input to get a squared output with size equal to the maximum
value between the input width and height, and put the input video at
the center of the padded area:
@example
pad="max(iw\,ih):ow:(ow-iw)/2:(oh-ih)/2"
@end example

@item
Pad the input to get a final w/h ratio of 16:9:
@example
pad="ih*16/9:ih:(ow-iw)/2:(oh-ih)/2"
@end example

@item
In case of anamorphic video, in order to set the output display aspect
correctly, it is necessary to use @var{sar} in the expression,
according to the relation:
@example
(ih * X / ih) * sar = output_dar
X = output_dar / sar
@end example

Thus the previous example needs to be modified to:
@example
pad="ih*16/9/sar:ih:(ow-iw)/2:(oh-ih)/2"
@end example

@item
Double output size and put the input video in the bottom-right
corner of the output padded area:
@example
pad="2*iw:2*ih:ow-iw:oh-ih"
@end example
@end itemize

@section pixdesctest

Pixel format descriptor test filter, mainly useful for internal
testing. The output video should be equal to the input video.

For example:
@example
format=monow, pixdesctest
@end example

can be used to test the monowhite pixel format descriptor definition.

@section removelogo

Suppress a TV station logo, using an image file to determine which
pixels comprise the logo. It works by filling in the pixels that
comprise the logo with neighboring pixels.

This filter requires one argument which specifies the filter bitmap
file, which can be any image format supported by libavformat. The
width and height of the image file must match those of the video
stream being processed.

Pixels in the provided bitmap image with a value of zero are not
considered part of the logo, non-zero pixels are considered part of
the logo. If you use white (255) for the logo and black (0) for the
rest, you will be safe. For making the filter bitmap, it is
recommended to take a screen capture of a black frame with the logo
visible, and then using a threshold filter followed by the erode
filter once or twice.

If needed, little splotches can be fixed manually. Remember that if
logo pixels are not covered, the filter quality will be much
reduced. Marking too many pixels as part of the logo does not hurt as
much, but it will increase the amount of blurring needed to cover over
the image and will destroy more information than necessary, and extra
pixels will slow things down on a large logo.

@section scale

Scale (resize) the input video, using the libswscale library.

The scale filter forces the output display aspect ratio to be the same
of the input, by changing the output sample aspect ratio.

This filter accepts a list of named options in the form of
@var{key}=@var{value} pairs separated by ":". If the key for the first
two options is not specified, the assumed keys for the first two
values are @code{w} and @code{h}. If the first option has no key and
can be interpreted like a video size specification, it will be used
to set the video size.

A description of the accepted options follows.

@table @option
@item width, w
Set the video width expression, default value is @code{iw}. See below
for the list of accepted constants.

@item height, h
Set the video heiht expression, default value is @code{ih}.
See below for the list of accepted constants.

@item interl
Set the interlacing. It accepts the following values:

@table @option
@item 1
force interlaced aware scaling

@item 0
do not apply interlaced scaling

@item -1
select interlaced aware scaling depending on whether the source frames
are flagged as interlaced or not
@end table

Default value is @code{0}.

@item flags
Set libswscale scaling flags. If not explictly specified the filter
applies a bilinear scaling algorithm.

@item size, s
Set the video size, the value must be a valid abbreviation or in the
form @var{width}x@var{height}.
@end table

The values of the @var{w} and @var{h} options are expressions
containing the following constants:

@table @option
@item in_w, in_h
the input width and height

@item iw, ih
same as @var{in_w} and @var{in_h}

@item out_w, out_h
the output (cropped) width and height

@item ow, oh
same as @var{out_w} and @var{out_h}

@item a
same as @var{iw} / @var{ih}

@item sar
input sample aspect ratio

@item dar
input display aspect ratio, it is the same as (@var{iw} / @var{ih}) * @var{sar}

@item hsub, vsub
horizontal and vertical chroma subsample values. For example for the
pixel format "yuv422p" @var{hsub} is 2 and @var{vsub} is 1.
@end table

If the input image format is different from the format requested by
the next filter, the scale filter will convert the input to the
requested format.

If the value for @var{width} or @var{height} is 0, the respective input
size is used for the output.

If the value for @var{width} or @var{height} is -1, the scale filter will
use, for the respective output size, a value that maintains the aspect
ratio of the input image.

@subsection Examples

@itemize
@item
Scale the input video to a size of 200x100:
@example
scale=200:100
@end example

This is equivalent to:
@example
scale=w=200:h=100
@end example

or:
@example
scale=200x100
@end example

@item
Specify a size abbreviation for the output size:
@example
scale=qcif
@end example

which can also be written as:
@example
scale=size=qcif
@end example

@item
Scale the input to 2x:
@example
scale=2*iw:2*ih
@end example

@item
The above is the same as:
@example
scale=2*in_w:2*in_h
@end example

@item
Scale the input to 2x with forced interlaced scaling:
@example
scale=2*iw:2*ih:interl=1
@end example

@item
Scale the input to half size:
@example
scale=iw/2:ih/2
@end example

@item
Increase the width, and set the height to the same size:
@example
scale=3/2*iw:ow
@end example

@item
Seek for Greek harmony:
@example
scale=iw:1/PHI*iw
scale=ih*PHI:ih
@end example

@item
Increase the height, and set the width to 3/2 of the height:
@example
scale=3/2*oh:3/5*ih
@end example

@item
Increase the size, but make the size a multiple of the chroma:
@example
scale="trunc(3/2*iw/hsub)*hsub:trunc(3/2*ih/vsub)*vsub"
@end example

@item
Increase the width to a maximum of 500 pixels, keep the same input
aspect ratio:
@example
scale='min(500\, iw*3/2):-1'
@end example
@end itemize

@section select
Select frames to pass in output.

It accepts in input an expression, which is evaluated for each input
frame. If the expression is evaluated to a non-zero value, the frame
is selected and passed to the output, otherwise it is discarded.

The expression can contain the following constants:

@table @option
@item n
the sequential number of the filtered frame, starting from 0

@item selected_n
the sequential number of the selected frame, starting from 0

@item prev_selected_n
the sequential number of the last selected frame, NAN if undefined

@item TB
timebase of the input timestamps

@item pts
the PTS (Presentation TimeStamp) of the filtered video frame,
expressed in @var{TB} units, NAN if undefined

@item t
the PTS (Presentation TimeStamp) of the filtered video frame,
expressed in seconds, NAN if undefined

@item prev_pts
the PTS of the previously filtered video frame, NAN if undefined

@item prev_selected_pts
the PTS of the last previously filtered video frame, NAN if undefined

@item prev_selected_t
the PTS of the last previously selected video frame, NAN if undefined

@item start_pts
the PTS of the first video frame in the video, NAN if undefined

@item start_t
the time of the first video frame in the video, NAN if undefined

@item pict_type
the type of the filtered frame, can assume one of the following
values:
@table @option
@item I
@item P
@item B
@item S
@item SI
@item SP
@item BI
@end table

@item interlace_type
the frame interlace type, can assume one of the following values:
@table @option
@item PROGRESSIVE
the frame is progressive (not interlaced)
@item TOPFIRST
the frame is top-field-first
@item BOTTOMFIRST
the frame is bottom-field-first
@end table

@item key
1 if the filtered frame is a key-frame, 0 otherwise

@item pos
the position in the file of the filtered frame, -1 if the information
is not available (e.g. for synthetic video)

@item scene
value between 0 and 1 to indicate a new scene; a low value reflects a low
probability for the current frame to introduce a new scene, while a higher
value means the current frame is more likely to be one (see the example below)

@end table

The default value of the select expression is "1".

Some examples follow:

@example
# select all frames in input
select

# the above is the same as:
select=1

# skip all frames:
select=0

# select only I-frames
select='eq(pict_type\,I)'

# select one frame every 100
select='not(mod(n\,100))'

# select only frames contained in the 10-20 time interval
select='gte(t\,10)*lte(t\,20)'

# select only I frames contained in the 10-20 time interval
select='gte(t\,10)*lte(t\,20)*eq(pict_type\,I)'

# select frames with a minimum distance of 10 seconds
select='isnan(prev_selected_t)+gte(t-prev_selected_t\,10)'
@end example

Complete example to create a mosaic of the first scenes:

@example
ffmpeg -i video.avi -vf select='gt(scene\,0.4)',scale=160:120,tile -frames:v 1 preview.png
@end example

Comparing @var{scene} against a value between 0.3 and 0.5 is generally a sane
choice.

@section setdar, setsar

The @code{setdar} filter sets the Display Aspect Ratio for the filter
output video.

This is done by changing the specified Sample (aka Pixel) Aspect
Ratio, according to the following equation:
@example
@var{DAR} = @var{HORIZONTAL_RESOLUTION} / @var{VERTICAL_RESOLUTION} * @var{SAR}
@end example

Keep in mind that the @code{setdar} filter does not modify the pixel
dimensions of the video frame. Also the display aspect ratio set by
this filter may be changed by later filters in the filterchain,
e.g. in case of scaling or if another "setdar" or a "setsar" filter is
applied.

The @code{setsar} filter sets the Sample (aka Pixel) Aspect Ratio for
the filter output video.

Note that as a consequence of the application of this filter, the
output display aspect ratio will change according to the equation
above.

Keep in mind that the sample aspect ratio set by the @code{setsar}
filter may be changed by later filters in the filterchain, e.g. if
another "setsar" or a "setdar" filter is applied.

The @code{setdar} and @code{setsar} filters accept a string in the
form @var{num}:@var{den} expressing an aspect ratio, or the following
named options, expressed as a sequence of @var{key}=@var{value} pairs,
separated by ":".

@table @option
@item max
Set the maximum integer value to use for expressing numerator and
denominator when reducing the expressed aspect ratio to a rational.
Default value is @code{100}.

@item r, ratio:
Set the aspect ratio used by the filter.

The parameter can be a floating point number string, an expression, or
a string of the form @var{num}:@var{den}, where @var{num} and
@var{den} are the numerator and denominator of the aspect ratio. If
the parameter is not specified, it is assumed the value "0".
In case the form "@var{num}:@var{den}" the @code{:} character should
be escaped.
@end table

If the keys are omitted in the named options list, the specifed values
are assumed to be @var{ratio} and @var{max} in that order.

For example to change the display aspect ratio to 16:9, specify:
@example
setdar='16:9'
@end example

The example above is equivalent to:
@example
setdar=1.77777
@end example

To change the sample aspect ratio to 10:11, specify:
@example
setsar='10:11'
@end example

To set a display aspect ratio of 16:9, and specify a maximum integer value of
1000 in the aspect ratio reduction, use the command:
@example
setdar=ratio='16:9':max=1000
@end example

@section setfield

Force field for the output video frame.

The @code{setfield} filter marks the interlace type field for the
output frames. It does not change the input frame, but only sets the
corresponding property, which affects how the frame is treated by
following filters (e.g. @code{fieldorder} or @code{yadif}).

It accepts a string parameter, which can assume the following values:
@table @samp
@item auto
Keep the same field property.

@item bff
Mark the frame as bottom-field-first.

@item tff
Mark the frame as top-field-first.

@item prog
Mark the frame as progressive.
@end table

@section showinfo

Show a line containing various information for each input video frame.
The input video is not modified.

The shown line contains a sequence of key/value pairs of the form
@var{key}:@var{value}.

A description of each shown parameter follows:

@table @option
@item n
sequential number of the input frame, starting from 0

@item pts
Presentation TimeStamp of the input frame, expressed as a number of
time base units. The time base unit depends on the filter input pad.

@item pts_time
Presentation TimeStamp of the input frame, expressed as a number of
seconds

@item pos
position of the frame in the input stream, -1 if this information in
unavailable and/or meaningless (for example in case of synthetic video)

@item fmt
pixel format name

@item sar
sample aspect ratio of the input frame, expressed in the form
@var{num}/@var{den}

@item s
size of the input frame, expressed in the form
@var{width}x@var{height}

@item i
interlaced mode ("P" for "progressive", "T" for top field first, "B"
for bottom field first)

@item iskey
1 if the frame is a key frame, 0 otherwise

@item type
picture type of the input frame ("I" for an I-frame, "P" for a
P-frame, "B" for a B-frame, "?" for unknown type).
Check also the documentation of the @code{AVPictureType} enum and of
the @code{av_get_picture_type_char} function defined in
@file{libavutil/avutil.h}.

@item checksum
Adler-32 checksum (printed in hexadecimal) of all the planes of the input frame

@item plane_checksum
Adler-32 checksum (printed in hexadecimal) of each plane of the input frame,
expressed in the form "[@var{c0} @var{c1} @var{c2} @var{c3}]"
@end table

@section slicify

Pass the images of input video on to next video filter as multiple
slices.

@example
ffmpeg -i in.avi -vf "slicify=32" out.avi
@end example

The filter accepts the slice height as parameter. If the parameter is
not specified it will use the default value of 16.

Adding this in the beginning of filter chains should make filtering
faster due to better use of the memory cache.

@section smartblur

Blur the input video without impacting the outlines.

The filter accepts the following parameters:
@var{luma_radius}:@var{luma_strength}:@var{luma_threshold}[:@var{chroma_radius}:@var{chroma_strength}:@var{chroma_threshold}]

Parameters prefixed by @var{luma} indicate that they work on the
luminance of the pixels whereas parameters prefixed by @var{chroma}
refer to the chrominance of the pixels.

If the chroma parameters are not set, the luma parameters are used for
either the luminance and the chrominance of the pixels.

@var{luma_radius} or @var{chroma_radius} must be a float number in the
range [0.1,5.0] that specifies the variance of the gaussian filter
used to blur the image (slower if larger).

@var{luma_strength} or @var{chroma_strength} must be a float number in
the range [-1.0,1.0] that configures the blurring. A value included in
[0.0,1.0] will blur the image whereas a value included in [-1.0,0.0]
will sharpen the image.

@var{luma_threshold} or @var{chroma_threshold} must be an integer in
the range [-30,30] that is used as a coefficient to determine whether
a pixel should be blurred or not. A value of 0 will filter all the
image, a value included in [0,30] will filter flat areas and a value
included in [-30,0] will filter edges.

@section split

Split input video into several identical outputs.

The filter accepts a single parameter which specifies the number of outputs. If
unspecified, it defaults to 2.

For example
@example
ffmpeg -i INPUT -filter_complex split=5 OUTPUT
@end example
will create 5 copies of the input video.

For example:
@example
[in] split [splitout1][splitout2];
[splitout1] crop=100:100:0:0    [cropout];
[splitout2] pad=200:200:100:100 [padout];
@end example

will create two separate outputs from the same input, one cropped and
one padded.

@section super2xsai

Scale the input by 2x and smooth using the Super2xSaI (Scale and
Interpolate) pixel art scaling algorithm.

Useful for enlarging pixel art images without reducing sharpness.

@section swapuv
Swap U & V plane.

@section thumbnail
Select the most representative frame in a given sequence of consecutive frames.

It accepts as argument the frames batch size to analyze (default @var{N}=100);
in a set of @var{N} frames, the filter will pick one of them, and then handle
the next batch of @var{N} frames until the end.

Since the filter keeps track of the whole frames sequence, a bigger @var{N}
value will result in a higher memory usage, so a high value is not recommended.

The following example extract one picture each 50 frames:
@example
thumbnail=50
@end example

Complete example of a thumbnail creation with @command{ffmpeg}:
@example
ffmpeg -i in.avi -vf thumbnail,scale=300:200 -frames:v 1 out.png
@end example

@section tile

Tile several successive frames together.

It accepts a list of options in the form of @var{key}=@var{value} pairs
separated by ":". A description of the accepted options follows.

@table @option

@item layout
Set the grid size (i.e. the number of lines and columns) in the form
"@var{w}x@var{h}".

@item margin
Set the outer border margin in pixels.

@item padding
Set the inner border thickness (i.e. the number of pixels between frames). For
more advanced padding options (such as having different values for the edges),
refer to the pad video filter.

@item nb_frames
Set the maximum number of frames to render in the given area. It must be less
than or equal to @var{w}x@var{h}. The default value is @code{0}, meaning all
the area will be used.

@end table

Alternatively, the options can be specified as a flat string:

@var{layout}[:@var{nb_frames}[:@var{margin}[:@var{padding}]]]

For example, produce 8×8 PNG tiles of all keyframes (@option{-skip_frame
nokey}) in a movie:
@example
ffmpeg -skip_frame nokey -i file.avi -vf 'scale=128:72,tile=8x8' -an -vsync 0 keyframes%03d.png
@end example
The @option{-vsync 0} is necessary to prevent @command{ffmpeg} from
duplicating each output frame to accomodate the originally detected frame
rate.

Another example to display @code{5} pictures in an area of @code{3x2} frames,
with @code{7} pixels between them, and @code{2} pixels of initial margin, using
mixed flat and named options:
@example
tile=3x2:nb_frames=5:padding=7:margin=2
@end example

@section tinterlace

Perform various types of temporal field interlacing.

Frames are counted starting from 1, so the first input frame is
considered odd.

This filter accepts a single parameter specifying the mode. Available
modes are:

@table @samp
@item merge, 0
Move odd frames into the upper field, even into the lower field,
generating a double height frame at half framerate.

@item drop_odd, 1
Only output even frames, odd frames are dropped, generating a frame with
unchanged height at half framerate.

@item drop_even, 2
Only output odd frames, even frames are dropped, generating a frame with
unchanged height at half framerate.

@item pad, 3
Expand each frame to full height, but pad alternate lines with black,
generating a frame with double height at the same input framerate.

@item interleave_top, 4
Interleave the upper field from odd frames with the lower field from
even frames, generating a frame with unchanged height at half framerate.

@item interleave_bottom, 5
Interleave the lower field from odd frames with the upper field from
even frames, generating a frame with unchanged height at half framerate.

@item interlacex2, 6
Double frame rate with unchanged height. Frames are inserted each
containing the second temporal field from the previous input frame and
the first temporal field from the next input frame. This mode relies on
the top_field_first flag. Useful for interlaced video displays with no
field synchronisation.
@end table

Numeric values are deprecated but are accepted for backward
compatibility reasons.

Default mode is @code{merge}.

@section transpose

Transpose rows with columns in the input video and optionally flip it.

This filter accepts the following named parameters:

@table @option
@item dir
Specify the transposition direction. Can assume the following values:

@table @samp
@item 0, 4
Rotate by 90 degrees counterclockwise and vertically flip (default), that is:
@example
L.R     L.l
. . ->  . .
l.r     R.r
@end example

@item 1, 5
Rotate by 90 degrees clockwise, that is:
@example
L.R     l.L
. . ->  . .
l.r     r.R
@end example

@item 2, 6
Rotate by 90 degrees counterclockwise, that is:
@example
L.R     R.r
. . ->  . .
l.r     L.l
@end example

@item 3, 7
Rotate by 90 degrees clockwise and vertically flip, that is:
@example
L.R     r.R
. . ->  . .
l.r     l.L
@end example
@end table

For values between 4-7, the transposition is only done if the input
video geometry is portrait and not landscape. These values are
deprecated, the @code{passthrough} option should be used instead.

@item passthrough
Do not apply the transposition if the input geometry matches the one
specified by the specified value. It accepts the following values:
@table @samp
@item none
Always apply transposition.
@item portrait
Preserve portrait geometry (when @var{height} >= @var{width}).
@item landscape
Preserve landscape geometry (when @var{width} >= @var{height}).
@end table

Default value is @code{none}.
@end table

@section unsharp

Sharpen or blur the input video.

It accepts the following parameters:
@var{luma_msize_x}:@var{luma_msize_y}:@var{luma_amount}:@var{chroma_msize_x}:@var{chroma_msize_y}:@var{chroma_amount}

Negative values for the amount will blur the input video, while positive
values will sharpen. All parameters are optional and default to the
equivalent of the string '5:5:1.0:5:5:0.0'.

@table @option

@item luma_msize_x
Set the luma matrix horizontal size. It can be an integer between 3
and 13, default value is 5.

@item luma_msize_y
Set the luma matrix vertical size. It can be an integer between 3
and 13, default value is 5.

@item luma_amount
Set the luma effect strength. It can be a float number between -2.0
and 5.0, default value is 1.0.

@item chroma_msize_x
Set the chroma matrix horizontal size. It can be an integer between 3
and 13, default value is 5.

@item chroma_msize_y
Set the chroma matrix vertical size. It can be an integer between 3
and 13, default value is 5.

@item chroma_amount
Set the chroma effect strength. It can be a float number between -2.0
and 5.0, default value is 0.0.

@end table

@example
# Strong luma sharpen effect parameters
unsharp=7:7:2.5

# Strong blur of both luma and chroma parameters
unsharp=7:7:-2:7:7:-2

# Use the default values with @command{ffmpeg}
ffmpeg -i in.avi -vf "unsharp" out.mp4
@end example

@section vflip

Flip the input video vertically.

@example
ffmpeg -i in.avi -vf "vflip" out.avi
@end example

@section yadif

Deinterlace the input video ("yadif" means "yet another deinterlacing
filter").

It accepts the optional parameters: @var{mode}:@var{parity}:@var{auto}.

@var{mode} specifies the interlacing mode to adopt, accepts one of the
following values:

@table @option
@item 0
output 1 frame for each frame
@item 1
output 1 frame for each field
@item 2
like 0 but skips spatial interlacing check
@item 3
like 1 but skips spatial interlacing check
@end table

Default value is 0.

@var{parity} specifies the picture field parity assumed for the input
interlaced video, accepts one of the following values:

@table @option
@item 0
assume top field first
@item 1
assume bottom field first
@item -1
enable automatic detection
@end table

Default value is -1.
If interlacing is unknown or decoder does not export this information,
top field first will be assumed.

@var{auto} specifies if deinterlacer should trust the interlaced flag
and only deinterlace frames marked as interlaced

@table @option
@item 0
deinterlace all frames
@item 1
only deinterlace frames marked as interlaced
@end table

Default value is 0.

@c man end VIDEO FILTERS

@chapter Video Sources
@c man begin VIDEO SOURCES

Below is a description of the currently available video sources.

@section buffer

Buffer video frames, and make them available to the filter chain.

This source is mainly intended for a programmatic use, in particular
through the interface defined in @file{libavfilter/vsrc_buffer.h}.

It accepts a list of options in the form of @var{key}=@var{value} pairs
separated by ":". A description of the accepted options follows.

@table @option

@item video_size
Specify the size (width and height) of the buffered video frames.

@item pix_fmt
A string representing the pixel format of the buffered video frames.
It may be a number corresponding to a pixel format, or a pixel format
name.

@item time_base
Specify the timebase assumed by the timestamps of the buffered frames.

@item time_base
Specify the frame rate expected for the video stream.

@item pixel_aspect
Specify the sample aspect ratio assumed by the video frames.

@item sws_param
Specify the optional parameters to be used for the scale filter which
is automatically inserted when an input change is detected in the
input size or format.
@end table

For example:
@example
buffer=size=320x240:pix_fmt=yuv410p:time_base=1/24:pixel_aspect=1/1
@end example

will instruct the source to accept video frames with size 320x240 and
with format "yuv410p", assuming 1/24 as the timestamps timebase and
square pixels (1:1 sample aspect ratio).
Since the pixel format with name "yuv410p" corresponds to the number 6
(check the enum AVPixelFormat definition in @file{libavutil/pixfmt.h}),
this example corresponds to:
@example
buffer=size=320x240:pixfmt=6:time_base=1/24:pixel_aspect=1/1
@end example

Alternatively, the options can be specified as a flat string, but this
syntax is deprecated:

@var{width}:@var{height}:@var{pix_fmt}:@var{time_base.num}:@var{time_base.den}:@var{pixel_aspect.num}:@var{pixel_aspect.den}[:@var{sws_param}]

@section cellauto

Create a pattern generated by an elementary cellular automaton.

The initial state of the cellular automaton can be defined through the
@option{filename}, and @option{pattern} options. If such options are
not specified an initial state is created randomly.

At each new frame a new row in the video is filled with the result of
the cellular automaton next generation. The behavior when the whole
frame is filled is defined by the @option{scroll} option.

This source accepts a list of options in the form of
@var{key}=@var{value} pairs separated by ":". A description of the
accepted options follows.

@table @option
@item filename, f
Read the initial cellular automaton state, i.e. the starting row, from
the specified file.
In the file, each non-whitespace character is considered an alive
cell, a newline will terminate the row, and further characters in the
file will be ignored.

@item pattern, p
Read the initial cellular automaton state, i.e. the starting row, from
the specified string.

Each non-whitespace character in the string is considered an alive
cell, a newline will terminate the row, and further characters in the
string will be ignored.

@item rate, r
Set the video rate, that is the number of frames generated per second.
Default is 25.

@item random_fill_ratio, ratio
Set the random fill ratio for the initial cellular automaton row. It
is a floating point number value ranging from 0 to 1, defaults to
1/PHI.

This option is ignored when a file or a pattern is specified.

@item random_seed, seed
Set the seed for filling randomly the initial row, must be an integer
included between 0 and UINT32_MAX. If not specified, or if explicitly
set to -1, the filter will try to use a good random seed on a best
effort basis.

@item rule
Set the cellular automaton rule, it is a number ranging from 0 to 255.
Default value is 110.

@item size, s
Set the size of the output video.

If @option{filename} or @option{pattern} is specified, the size is set
by default to the width of the specified initial state row, and the
height is set to @var{width} * PHI.

If @option{size} is set, it must contain the width of the specified
pattern string, and the specified pattern will be centered in the
larger row.

If a filename or a pattern string is not specified, the size value
defaults to "320x518" (used for a randomly generated initial state).

@item scroll
If set to 1, scroll the output upward when all the rows in the output
have been already filled. If set to 0, the new generated row will be
written over the top row just after the bottom row is filled.
Defaults to 1.

@item start_full, full
If set to 1, completely fill the output with generated rows before
outputting the first frame.
This is the default behavior, for disabling set the value to 0.

@item stitch
If set to 1, stitch the left and right row edges together.
This is the default behavior, for disabling set the value to 0.
@end table

@subsection Examples

@itemize
@item
Read the initial state from @file{pattern}, and specify an output of
size 200x400.
@example
cellauto=f=pattern:s=200x400
@end example

@item
Generate a random initial row with a width of 200 cells, with a fill
ratio of 2/3:
@example
cellauto=ratio=2/3:s=200x200
@end example

@item
Create a pattern generated by rule 18 starting by a single alive cell
centered on an initial row with width 100:
@example
cellauto=p=@@:s=100x400:full=0:rule=18
@end example

@item
Specify a more elaborated initial pattern:
@example
cellauto=p='@@@@ @@ @@@@':s=100x400:full=0:rule=18
@end example

@end itemize

@section mandelbrot

Generate a Mandelbrot set fractal, and progressively zoom towards the
point specified with @var{start_x} and @var{start_y}.

This source accepts a list of options in the form of
@var{key}=@var{value} pairs separated by ":". A description of the
accepted options follows.

@table @option

@item end_pts
Set the terminal pts value. Default value is 400.

@item end_scale
Set the terminal scale value.
Must be a floating point value. Default value is 0.3.

@item inner
Set the inner coloring mode, that is the algorithm used to draw the
Mandelbrot fractal internal region.

It shall assume one of the following values:
@table @option
@item black
Set black mode.
@item convergence
Show time until convergence.
@item mincol
Set color based on point closest to the origin of the iterations.
@item period
Set period mode.
@end table

Default value is @var{mincol}.

@item bailout
Set the bailout value. Default value is 10.0.

@item maxiter
Set the maximum of iterations performed by the rendering
algorithm. Default value is 7189.

@item outer
Set outer coloring mode.
It shall assume one of following values:
@table @option
@item iteration_count
Set iteration cound mode.
@item normalized_iteration_count
set normalized iteration count mode.
@end table
Default value is @var{normalized_iteration_count}.

@item rate, r
Set frame rate, expressed as number of frames per second. Default
value is "25".

@item size, s
Set frame size. Default value is "640x480".

@item start_scale
Set the initial scale value. Default value is 3.0.

@item start_x
Set the initial x position. Must be a floating point value between
-100 and 100. Default value is -0.743643887037158704752191506114774.

@item start_y
Set the initial y position. Must be a floating point value between
-100 and 100. Default value is -0.131825904205311970493132056385139.
@end table

@section mptestsrc

Generate various test patterns, as generated by the MPlayer test filter.

The size of the generated video is fixed, and is 256x256.
This source is useful in particular for testing encoding features.

This source accepts an optional sequence of @var{key}=@var{value} pairs,
separated by ":". The description of the accepted options follows.

@table @option

@item rate, r
Specify the frame rate of the sourced video, as the number of frames
generated per second. It has to be a string in the format
@var{frame_rate_num}/@var{frame_rate_den}, an integer number, a float
number or a valid video frame rate abbreviation. The default value is
"25".

@item duration, d
Set the video duration of the sourced video. The accepted syntax is:
@example
[-]HH:MM:SS[.m...]
[-]S+[.m...]
@end example
See also the function @code{av_parse_time()}.

If not specified, or the expressed duration is negative, the video is
supposed to be generated forever.

@item test, t

Set the number or the name of the test to perform. Supported tests are:
@table @option
@item dc_luma
@item dc_chroma
@item freq_luma
@item freq_chroma
@item amp_luma
@item amp_chroma
@item cbp
@item mv
@item ring1
@item ring2
@item all
@end table

Default value is "all", which will cycle through the list of all tests.
@end table

For example the following:
@example
testsrc=t=dc_luma
@end example

will generate a "dc_luma" test pattern.

@section frei0r_src

Provide a frei0r source.

To enable compilation of this filter you need to install the frei0r
header and configure FFmpeg with @code{--enable-frei0r}.

The source supports the syntax:
@example
@var{size}:@var{rate}:@var{src_name}[@{=|:@}@var{param1}:@var{param2}:...:@var{paramN}]
@end example

@var{size} is the size of the video to generate, may be a string of the
form @var{width}x@var{height} or a frame size abbreviation.
@var{rate} is the rate of the video to generate, may be a string of
the form @var{num}/@var{den} or a frame rate abbreviation.
@var{src_name} is the name to the frei0r source to load. For more
information regarding frei0r and how to set the parameters read the
section @ref{frei0r} in the description of the video filters.

For example, to generate a frei0r partik0l source with size 200x200
and frame rate 10 which is overlayed on the overlay filter main input:
@example
frei0r_src=200x200:10:partik0l=1234 [overlay]; [in][overlay] overlay
@end example

@section life

Generate a life pattern.

This source is based on a generalization of John Conway's life game.

The sourced input represents a life grid, each pixel represents a cell
which can be in one of two possible states, alive or dead. Every cell
interacts with its eight neighbours, which are the cells that are
horizontally, vertically, or diagonally adjacent.

At each interaction the grid evolves according to the adopted rule,
which specifies the number of neighbor alive cells which will make a
cell stay alive or born. The @option{rule} option allows to specify
the rule to adopt.

This source accepts a list of options in the form of
@var{key}=@var{value} pairs separated by ":". A description of the
accepted options follows.

@table @option
@item filename, f
Set the file from which to read the initial grid state. In the file,
each non-whitespace character is considered an alive cell, and newline
is used to delimit the end of each row.

If this option is not specified, the initial grid is generated
randomly.

@item rate, r
Set the video rate, that is the number of frames generated per second.
Default is 25.

@item random_fill_ratio, ratio
Set the random fill ratio for the initial random grid. It is a
floating point number value ranging from 0 to 1, defaults to 1/PHI.
It is ignored when a file is specified.

@item random_seed, seed
Set the seed for filling the initial random grid, must be an integer
included between 0 and UINT32_MAX. If not specified, or if explicitly
set to -1, the filter will try to use a good random seed on a best
effort basis.

@item rule
Set the life rule.

A rule can be specified with a code of the kind "S@var{NS}/B@var{NB}",
where @var{NS} and @var{NB} are sequences of numbers in the range 0-8,
@var{NS} specifies the number of alive neighbor cells which make a
live cell stay alive, and @var{NB} the number of alive neighbor cells
which make a dead cell to become alive (i.e. to "born").
"s" and "b" can be used in place of "S" and "B", respectively.

Alternatively a rule can be specified by an 18-bits integer. The 9
high order bits are used to encode the next cell state if it is alive
for each number of neighbor alive cells, the low order bits specify
the rule for "borning" new cells. Higher order bits encode for an
higher number of neighbor cells.
For example the number 6153 = @code{(12<<9)+9} specifies a stay alive
rule of 12 and a born rule of 9, which corresponds to "S23/B03".

Default value is "S23/B3", which is the original Conway's game of life
rule, and will keep a cell alive if it has 2 or 3 neighbor alive
cells, and will born a new cell if there are three alive cells around
a dead cell.

@item size, s
Set the size of the output video.

If @option{filename} is specified, the size is set by default to the
same size of the input file. If @option{size} is set, it must contain
the size specified in the input file, and the initial grid defined in
that file is centered in the larger resulting area.

If a filename is not specified, the size value defaults to "320x240"
(used for a randomly generated initial grid).

@item stitch
If set to 1, stitch the left and right grid edges together, and the
top and bottom edges also. Defaults to 1.

@item mold
Set cell mold speed. If set, a dead cell will go from @option{death_color} to
@option{mold_color} with a step of @option{mold}. @option{mold} can have a
value from 0 to 255.

@item life_color
Set the color of living (or new born) cells.

@item death_color
Set the color of dead cells. If @option{mold} is set, this is the first color
used to represent a dead cell.

@item mold_color
Set mold color, for definitely dead and moldy cells.
@end table

@subsection Examples

@itemize
@item
Read a grid from @file{pattern}, and center it on a grid of size
300x300 pixels:
@example
life=f=pattern:s=300x300
@end example

@item
Generate a random grid of size 200x200, with a fill ratio of 2/3:
@example
life=ratio=2/3:s=200x200
@end example

@item
Specify a custom rule for evolving a randomly generated grid:
@example
life=rule=S14/B34
@end example

@item
Full example with slow death effect (mold) using @command{ffplay}:
@example
ffplay -f lavfi life=s=300x200:mold=10:r=60:ratio=0.1:death_color=#C83232:life_color=#00ff00,scale=1200:800:flags=16
@end example
@end itemize

@section color, nullsrc, rgbtestsrc, smptebars, testsrc

The @code{color} source provides an uniformly colored input.

The @code{nullsrc} source returns unprocessed video frames. It is
mainly useful to be employed in analysis / debugging tools, or as the
source for filters which ignore the input data.

The @code{rgbtestsrc} source generates an RGB test pattern useful for
detecting RGB vs BGR issues. You should see a red, green and blue
stripe from top to bottom.

The @code{smptebars} source generates a color bars pattern, based on
the SMPTE Engineering Guideline EG 1-1990.

The @code{testsrc} source generates a test video pattern, showing a
color pattern, a scrolling gradient and a timestamp. This is mainly
intended for testing purposes.

These sources accept an optional sequence of @var{key}=@var{value} pairs,
separated by ":". The description of the accepted options follows.

@table @option

@item color, c
Specify the color of the source, only used in the @code{color}
source. It can be the name of a color (case insensitive match) or a
0xRRGGBB[AA] sequence, possibly followed by an alpha specifier. The
default value is "black".

@item size, s
Specify the size of the sourced video, it may be a string of the form
@var{width}x@var{height}, or the name of a size abbreviation. The
default value is "320x240".

@item rate, r
Specify the frame rate of the sourced video, as the number of frames
generated per second. It has to be a string in the format
@var{frame_rate_num}/@var{frame_rate_den}, an integer number, a float
number or a valid video frame rate abbreviation. The default value is
"25".

@item sar
Set the sample aspect ratio of the sourced video.

@item duration, d
Set the video duration of the sourced video. The accepted syntax is:
@example
[-]HH[:MM[:SS[.m...]]]
[-]S+[.m...]
@end example
See also the function @code{av_parse_time()}.

If not specified, or the expressed duration is negative, the video is
supposed to be generated forever.

@item decimals, n
Set the number of decimals to show in the timestamp, only used in the
@code{testsrc} source.

The displayed timestamp value will correspond to the original
timestamp value multiplied by the power of 10 of the specified
value. Default value is 0.
@end table

For example the following:
@example
testsrc=duration=5.3:size=qcif:rate=10
@end example

will generate a video with a duration of 5.3 seconds, with size
176x144 and a frame rate of 10 frames per second.

The following graph description will generate a red source
with an opacity of 0.2, with size "qcif" and a frame rate of 10
frames per second.
@example
color=c=red@@0.2:s=qcif:r=10
@end example

If the input content is to be ignored, @code{nullsrc} can be used. The
following command generates noise in the luminance plane by employing
the @code{geq} filter:
@example
nullsrc=s=256x256, geq=random(1)*255:128:128
@end example

@c man end VIDEO SOURCES

@chapter Video Sinks
@c man begin VIDEO SINKS

Below is a description of the currently available video sinks.

@section buffersink

Buffer video frames, and make them available to the end of the filter
graph.

This sink is mainly intended for a programmatic use, in particular
through the interface defined in @file{libavfilter/buffersink.h}.

It does not require a string parameter in input, but you need to
specify a pointer to a list of supported pixel formats terminated by
-1 in the opaque parameter provided to @code{avfilter_init_filter}
when initializing this sink.

@section nullsink

Null video sink, do absolutely nothing with the input video. It is
mainly useful as a template and to be employed in analysis / debugging
tools.

@c man end VIDEO SINKS

@chapter Multimedia Filters
@c man begin MULTIMEDIA FILTERS

Below is a description of the currently available multimedia filters.

@section asendcmd, sendcmd

Send commands to filters in the filtergraph.

These filters read commands to be sent to other filters in the
filtergraph.

@code{asendcmd} must be inserted between two audio filters,
@code{sendcmd} must be inserted between two video filters, but apart
from that they act the same way.

The specification of commands can be provided in the filter arguments
with the @var{commands} option, or in a file specified by the
@var{filename} option.

These filters accept the following options:
@table @option
@item commands, c
Set the commands to be read and sent to the other filters.
@item filename, f
Set the filename of the commands to be read and sent to the other
filters.
@end table

@subsection Commands syntax

A commands description consists of a sequence of interval
specifications, comprising a list of commands to be executed when a
particular event related to that interval occurs. The occurring event
is typically the current frame time entering or leaving a given time
interval.

An interval is specified by the following syntax:
@example
@var{START}[-@var{END}] @var{COMMANDS};
@end example

The time interval is specified by the @var{START} and @var{END} times.
@var{END} is optional and defaults to the maximum time.

The current frame time is considered within the specified interval if
it is included in the interval [@var{START}, @var{END}), that is when
the time is greater or equal to @var{START} and is lesser than
@var{END}.

@var{COMMANDS} consists of a sequence of one or more command
specifications, separated by ",", relating to that interval.  The
syntax of a command specification is given by:
@example
[@var{FLAGS}] @var{TARGET} @var{COMMAND} @var{ARG}
@end example

@var{FLAGS} is optional and specifies the type of events relating to
the time interval which enable sending the specified command, and must
be a non-null sequence of identifier flags separated by "+" or "|" and
enclosed between "[" and "]".

The following flags are recognized:
@table @option
@item enter
The command is sent when the current frame timestamp enters the
specified interval. In other words, the command is sent when the
previous frame timestamp was not in the given interval, and the
current is.

@item leave
The command is sent when the current frame timestamp leaves the
specified interval. In other words, the command is sent when the
previous frame timestamp was in the given interval, and the
current is not.
@end table

If @var{FLAGS} is not specified, a default value of @code{[enter]} is
assumed.

@var{TARGET} specifies the target of the command, usually the name of
the filter class or a specific filter instance name.

@var{COMMAND} specifies the name of the command for the target filter.

@var{ARG} is optional and specifies the optional list of argument for
the given @var{COMMAND}.

Between one interval specification and another, whitespaces, or
sequences of characters starting with @code{#} until the end of line,
are ignored and can be used to annotate comments.

A simplified BNF description of the commands specification syntax
follows:
@example
@var{COMMAND_FLAG}  ::= "enter" | "leave"
@var{COMMAND_FLAGS} ::= @var{COMMAND_FLAG} [(+|"|")@var{COMMAND_FLAG}]
@var{COMMAND}       ::= ["[" @var{COMMAND_FLAGS} "]"] @var{TARGET} @var{COMMAND} [@var{ARG}]
@var{COMMANDS}      ::= @var{COMMAND} [,@var{COMMANDS}]
@var{INTERVAL}      ::= @var{START}[-@var{END}] @var{COMMANDS}
@var{INTERVALS}     ::= @var{INTERVAL}[;@var{INTERVALS}]
@end example

@subsection Examples

@itemize
@item
Specify audio tempo change at second 4:
@example
asendcmd=c='4.0 atempo tempo 1.5',atempo
@end example

@item
Specify a list of drawtext and hue commands in a file.
@example
# show text in the interval 5-10
5.0-10.0 [enter] drawtext reinit 'fontfile=FreeSerif.ttf:text=hello world',
         [leave] drawtext reinit 'fontfile=FreeSerif.ttf:text=';

# desaturate the image in the interval 15-20
15.0-20.0 [enter] hue reinit s=0,
          [enter] drawtext reinit 'fontfile=FreeSerif.ttf:text=nocolor',
          [leave] hue reinit s=1,
          [leave] drawtext reinit 'fontfile=FreeSerif.ttf:text=color';

# apply an exponential saturation fade-out effect, starting from time 25
25 [enter] hue s=exp(t-25)
@end example

A filtergraph allowing to read and process the above command list
stored in a file @file{test.cmd}, can be specified with:
@example
sendcmd=f=test.cmd,drawtext=fontfile=FreeSerif.ttf:text='',hue
@end example
@end itemize

@section asetpts, setpts

Change the PTS (presentation timestamp) of the input frames.

@code{asetpts} works on audio frames, @code{setpts} on video frames.

Accept in input an expression evaluated through the eval API, which
can contain the following constants:

@table @option
@item FRAME_RATE
frame rate, only defined for constant frame-rate video

@item PTS
the presentation timestamp in input

@item N
the count of the input frame, starting from 0.

@item NB_CONSUMED_SAMPLES
the number of consumed samples, not including the current frame (only
audio)

@item NB_SAMPLES
the number of samples in the current frame (only audio)

@item SAMPLE_RATE
audio sample rate

@item STARTPTS
the PTS of the first frame

@item STARTT
the time in seconds of the first frame

@item INTERLACED
tell if the current frame is interlaced

@item T
the time in seconds of the current frame

@item TB
the time base

@item POS
original position in the file of the frame, or undefined if undefined
for the current frame

@item PREV_INPTS
previous input PTS

@item PREV_INT
previous input time in seconds

@item PREV_OUTPTS
previous output PTS

@item PREV_OUTT
previous output time in seconds
@end table

@subsection Examples

@itemize
@item
Start counting PTS from zero
@example
setpts=PTS-STARTPTS
@end example

@item
Apply fast motion effect:
@example
setpts=0.5*PTS
@end example

@item
Apply slow motion effect:
@example
setpts=2.0*PTS
@end example

@item
Set fixed rate of 25 frames per second:
@example
setpts=N/(25*TB)
@end example

@item
Set fixed rate 25 fps with some jitter:
@example
setpts='1/(25*TB) * (N + 0.05 * sin(N*2*PI/25))'
@end example

@item
Apply an offset of 10 seconds to the input PTS:
@example
setpts=PTS+10/TB
@end example
@end itemize

@section ebur128

EBU R128 scanner filter. This filter takes an audio stream as input and outputs
it unchanged. By default, it logs a message at a frequency of 10Hz with the
Momentary loudness (identified by @code{M}), Short-term loudness (@code{S}),
Integrated loudness (@code{I}) and Loudness Range (@code{LRA}).

The filter also has a video output (see the @var{video} option) with a real
time graph to observe the loudness evolution. The graphic contains the logged
message mentioned above, so it is not printed anymore when this option is set,
unless the verbose logging is set. The main graphing area contains the
short-term loudness (3 seconds of analysis), and the gauge on the right is for
the momentary loudness (400 milliseconds).

More information about the Loudness Recommendation EBU R128 on
@url{http://tech.ebu.ch/loudness}.

The filter accepts the following named parameters:

@table @option

@item video
Activate the video output. The audio stream is passed unchanged whether this
option is set or no. The video stream will be the first output stream if
activated. Default is @code{0}.

@item size
Set the video size. This option is for video only. Default and minimum
resolution is @code{640x480}.

@item meter
Set the EBU scale meter. Default is @code{9}. Common values are @code{9} and
@code{18}, respectively for EBU scale meter +9 and EBU scale meter +18. Any
other integer value between this range is allowed.

@end table

Example of real-time graph using @command{ffplay}, with a EBU scale meter +18:
@example
ffplay -f lavfi -i "amovie=input.mp3,ebur128=video=1:meter=18 [out0][out1]"
@end example

Run an analysis with @command{ffmpeg}:
@example
ffmpeg -nostats -i input.mp3 -filter_complex ebur128 -f null -
@end example

@section settb, asettb

Set the timebase to use for the output frames timestamps.
It is mainly useful for testing timebase configuration.

It accepts in input an arithmetic expression representing a rational.
The expression can contain the constants "AVTB" (the
default timebase), "intb" (the input timebase) and "sr" (the sample rate,
audio only).

The default value for the input is "intb".

@subsection Examples

@itemize
@item
Set the timebase to 1/25:
@example
settb=1/25
@end example

@item
Set the timebase to 1/10:
@example
settb=0.1
@end example

@item
Set the timebase to 1001/1000:
@example
settb=1+0.001
@end example

@item
Set the timebase to 2*intb:
@example
settb=2*intb
@end example

@item
Set the default timebase value:
@example
settb=AVTB
@end example
@end itemize

@section concat

Concatenate audio and video streams, joining them together one after the
other.

The filter works on segments of synchronized video and audio streams. All
segments must have the same number of streams of each type, and that will
also be the number of streams at output.

The filter accepts the following named parameters:
@table @option

@item n
Set the number of segments. Default is 2.

@item v
Set the number of output video streams, that is also the number of video
streams in each segment. Default is 1.

@item a
Set the number of output audio streams, that is also the number of video
streams in each segment. Default is 0.

@item unsafe
Activate unsafe mode: do not fail if segments have a different format.

@end table

The filter has @var{v}+@var{a} outputs: first @var{v} video outputs, then
@var{a} audio outputs.

There are @var{n}×(@var{v}+@var{a}) inputs: first the inputs for the first
segment, in the same order as the outputs, then the inputs for the second
segment, etc.

Related streams do not always have exactly the same duration, for various
reasons including codec frame size or sloppy authoring. For that reason,
related synchronized streams (e.g. a video and its audio track) should be
concatenated at once. The concat filter will use the duration of the longest
stream in each segment (except the last one), and if necessary pad shorter
audio streams with silence.

For this filter to work correctly, all segments must start at timestamp 0.

All corresponding streams must have the same parameters in all segments; the
filtering system will automatically select a common pixel format for video
streams, and a common sample format, sample rate and channel layout for
audio streams, but other settings, such as resolution, must be converted
explicitly by the user.

Different frame rates are acceptable but will result in variable frame rate
at output; be sure to configure the output file to handle it.

Examples:
@itemize
@item
Concatenate an opening, an episode and an ending, all in bilingual version
(video in stream 0, audio in streams 1 and 2):
@example
ffmpeg -i opening.mkv -i episode.mkv -i ending.mkv -filter_complex \
  '[0:0] [0:1] [0:2] [1:0] [1:1] [1:2] [2:0] [2:1] [2:2]
   concat=n=3:v=1:a=2 [v] [a1] [a2]' \
  -map '[v]' -map '[a1]' -map '[a2]' output.mkv
@end example

@item
Concatenate two parts, handling audio and video separately, using the
(a)movie sources, and adjusting the resolution:
@example
movie=part1.mp4, scale=512:288 [v1] ; amovie=part1.mp4 [a1] ;
movie=part2.mp4, scale=512:288 [v2] ; amovie=part2.mp4 [a2] ;
[v1] [v2] concat [outv] ; [a1] [a2] concat=v=0:a=1 [outa]
@end example
Note that a desync will happen at the stitch if the audio and video streams
do not have exactly the same duration in the first file.

@end itemize

@section showspectrum

Convert input audio to a video output, representing the audio frequency
spectrum.

The filter accepts the following named parameters:
@table @option
@item size, s
Specify the video size for the output. Default value is @code{640x480}.
@item slide
Specify if the spectrum should slide along the window. Default value is
@code{0}.
@end table

The usage is very similar to the showwaves filter; see the examples in that
section.

@section showwaves

Convert input audio to a video output, representing the samples waves.

The filter accepts the following named parameters:
@table @option

@item n
Set the number of samples which are printed on the same column. A
larger value will decrease the frame rate. Must be a positive
integer. This option can be set only if the value for @var{rate}
is not explicitly specified.

@item rate, r
Set the (approximate) output frame rate. This is done by setting the
option @var{n}. Default value is "25".

@item size, s
Specify the video size for the output. Default value is "600x240".
@end table

Some examples follow.
@itemize
@item
Output the input file audio and the corresponding video representation
at the same time:
@example
amovie=a.mp3,asplit[out0],showwaves[out1]
@end example

@item
Create a synthetic signal and show it with showwaves, forcing a
framerate of 30 frames per second:
@example
aevalsrc=sin(1*2*PI*t)*sin(880*2*PI*t):cos(2*PI*200*t),asplit[out0],showwaves=r=30[out1]
@end example
@end itemize

@c man end MULTIMEDIA FILTERS

@chapter Multimedia Sources
@c man begin MULTIMEDIA SOURCES

Below is a description of the currently available multimedia sources.

@section amovie

This is the same as @ref{src_movie} source, except it selects an audio
stream by default.

@anchor{src_movie}
@section movie

Read audio and/or video stream(s) from a movie container.

It accepts the syntax: @var{movie_name}[:@var{options}] where
@var{movie_name} is the name of the resource to read (not necessarily
a file but also a device or a stream accessed through some protocol),
and @var{options} is an optional sequence of @var{key}=@var{value}
pairs, separated by ":".

The description of the accepted options follows.

@table @option

@item format_name, f
Specifies the format assumed for the movie to read, and can be either
the name of a container or an input device. If not specified the
format is guessed from @var{movie_name} or by probing.

@item seek_point, sp
Specifies the seek point in seconds, the frames will be output
starting from this seek point, the parameter is evaluated with
@code{av_strtod} so the numerical value may be suffixed by an IS
postfix. Default value is "0".

@item streams, s
Specifies the streams to read. Several streams can be specified, separated
by "+". The source will then have as many outputs, in the same order. The
syntax is explained in the @ref{Stream specifiers} chapter. Two special
names, "dv" and "da" specify respectively the default (best suited) video
and audio stream. Default is "dv", or "da" if the filter is called as
"amovie".

@item stream_index, si
Specifies the index of the video stream to read. If the value is -1,
the best suited video stream will be automatically selected. Default
value is "-1". Deprecated. If the filter is called "amovie", it will select
audio instead of video.

@item loop
Specifies how many times to read the stream in sequence.
If the value is less than 1, the stream will be read again and again.
Default value is "1".

Note that when the movie is looped the source timestamps are not
changed, so it will generate non monotonically increasing timestamps.
@end table

This filter allows to overlay a second video on top of main input of
a filtergraph as shown in this graph:
@example
input -----------> deltapts0 --> overlay --> output
                                    ^
                                    |
movie --> scale--> deltapts1 -------+
@end example

Some examples follow.

@itemize
@item
Skip 3.2 seconds from the start of the avi file in.avi, and overlay it
on top of the input labelled as "in":
@example
movie=in.avi:seek_point=3.2, scale=180:-1, setpts=PTS-STARTPTS [movie];
[in] setpts=PTS-STARTPTS, [movie] overlay=16:16 [out]
@end example

@item
Read from a video4linux2 device, and overlay it on top of the input
labelled as "in":
@example
movie=/dev/video0:f=video4linux2, scale=180:-1, setpts=PTS-STARTPTS [movie];
[in] setpts=PTS-STARTPTS, [movie] overlay=16:16 [out]
@end example

@item
Read the first video stream and the audio stream with id 0x81 from
dvd.vob; the video is connected to the pad named "video" and the audio is
connected to the pad named "audio":
@example
movie=dvd.vob:s=v:0+#0x81 [video] [audio]
@end example
@end itemize

@c man end MULTIMEDIA SOURCES<|MERGE_RESOLUTION|>--- conflicted
+++ resolved
@@ -938,14 +938,8 @@
 
 @table @option
 
-<<<<<<< HEAD
 @item sample_rate
 The sample rate of the incoming audio buffers.
-=======
-Check the channel_layout_map definition in
-@file{libavutil/channel_layout.c} for the mapping between strings and
-channel layout values.
->>>>>>> 97bf7c03
 
 @item sample_fmt
 The sample format of the incoming audio buffers.
@@ -1099,7 +1093,7 @@
 is "stereo".
 
 Check the channel_layout_map definition in
-@file{libavcodec/audioconvert.c} for the mapping between strings and
+@file{libavutil/channel_layout.c} for the mapping between strings and
 channel layout values.
 
 @item nb_samples, n
