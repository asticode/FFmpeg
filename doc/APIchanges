--- conflicted
+++ resolved
@@ -15,7 +15,10 @@
 
 API changes, most recent first:
 
-<<<<<<< HEAD
+2014-09-xx - xxxxxxx - lavc 56.2.0 - vdpau.h
+  Add av_vdpau_bind_context(). This function should now be used for creating
+  (or resetting) a AVVDPAUContext instead of av_vdpau_alloc_context().
+
 2014-10-02 - xxxxxxx - lavc 56.2.100 - avcodec.h
 2014-10-02 - xxxxxxx - lavu 54.9.100 - frame.h
   Add AV_FRAME_DATA_SKIP_SAMPLES. Add lavc CODEC_FLAG2_SKIP_MANUAL and
@@ -36,13 +39,6 @@
 -------- 8< --------- FFmpeg 2.4 was cut here -------- 8< ---------
 
 2014-08-28 - f30a815 / 9301486 - lavc 56.1.100 / 56.1.0 - avcodec.h
-=======
-2014-09-xx - xxxxxxx - lavc 56.2.0 - vdpau.h
-  Add av_vdpau_bind_context(). This function should now be used for creating
-  (or resetting) a AVVDPAUContext instead of av_vdpau_alloc_context().
-
-2014-08-xx - xxxxxxx - lavc 56.1.0 - avcodec.h
->>>>>>> e3e158e8
   Add AV_PKT_DATA_STEREO3D to export container-level stereo3d information.
 
 2014-08-25 - 215db29 / b263f8f - lavf 56.3.100 / 56.3.0 - avformat.h
