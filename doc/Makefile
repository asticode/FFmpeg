--- conflicted
+++ resolved
@@ -29,19 +29,6 @@
 
 TXTPAGES    = doc/fate.txt                                              \
 
-<<<<<<< HEAD
-=======
-DOC_EXAMPLES-$(CONFIG_AVCODEC_EXAMPLE)          += avcodec
-DOC_EXAMPLES-$(CONFIG_DECODE_AUDIO_EXAMPLE)     += decode_audio
-DOC_EXAMPLES-$(CONFIG_ENCODE_AUDIO_EXAMPLE)     += encode_audio
-DOC_EXAMPLES-$(CONFIG_FILTER_AUDIO_EXAMPLE)     += filter_audio
-DOC_EXAMPLES-$(CONFIG_METADATA_EXAMPLE)         += metadata
-DOC_EXAMPLES-$(CONFIG_OUTPUT_EXAMPLE)           += output
-DOC_EXAMPLES-$(CONFIG_QSVDEC_EXAMPLE)           += qsvdec
-DOC_EXAMPLES-$(CONFIG_TRANSCODE_AAC_EXAMPLE)    += transcode_aac
-ALL_DOC_EXAMPLES = avcodec decode_audio encode_audio filter_audio metadata \
-                   output transcode_aac
->>>>>>> f5df897c
 
 DOCS-$(CONFIG_HTMLPAGES) += $(HTMLPAGES)
 DOCS-$(CONFIG_PODPAGES)  += $(PODPAGES)
@@ -51,6 +38,7 @@
 
 DOC_EXAMPLES-$(CONFIG_AVIO_DIR_CMD_EXAMPLE)      += avio_dir_cmd
 DOC_EXAMPLES-$(CONFIG_AVIO_READING_EXAMPLE)      += avio_reading
+DOC_EXAMPLES-$(CONFIG_DECODE_AUDIO_EXAMPLE)      += decode_audio
 DOC_EXAMPLES-$(CONFIG_DECODING_ENCODING_EXAMPLE) += decoding_encoding
 DOC_EXAMPLES-$(CONFIG_DEMUXING_DECODING_EXAMPLE) += demuxing_decoding
 DOC_EXAMPLES-$(CONFIG_ENCODE_AUDIO_EXAMPLE)      += encode_audio
