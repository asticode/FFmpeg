/*
 * Copyright 2007 Bobby Bingham
 * Copyright Stefano Sabatini <stefasab gmail com>
 * Copyright Vitor Sessak <vitor1001 gmail com>
 *
 * This file is part of FFmpeg.
 *
 * FFmpeg is free software; you can redistribute it and/or
 * modify it under the terms of the GNU Lesser General Public
 * License as published by the Free Software Foundation; either
 * version 2.1 of the License, or (at your option) any later version.
 *
 * FFmpeg is distributed in the hope that it will be useful,
 * but WITHOUT ANY WARRANTY; without even the implied warranty of
 * MERCHANTABILITY or FITNESS FOR A PARTICULAR PURPOSE.  See the GNU
 * Lesser General Public License for more details.
 *
 * You should have received a copy of the GNU Lesser General Public
 * License along with FFmpeg; if not, write to the Free Software
 * Foundation, Inc., 51 Franklin Street, Fifth Floor, Boston, MA 02110-1301 USA
 */

#include <string.h>
#include <stdio.h>

#include "libavutil/avassert.h"
#include "libavutil/buffer.h"
#include "libavutil/imgutils.h"
#include "libavutil/mem.h"

#include "avfilter.h"
#include "internal.h"
#include "video.h"

AVFrame *ff_null_get_video_buffer(AVFilterLink *link, int w, int h)
{
    return ff_get_video_buffer(link->dst->outputs[0], w, h);
}

/* TODO: set the buffer's priv member to a context structure for the whole
 * filter chain.  This will allow for a buffer pool instead of the constant
 * alloc & free cycle currently implemented. */
AVFrame *ff_default_get_video_buffer(AVFilterLink *link, int w, int h)
{
    AVFrame *frame = av_frame_alloc();
    int ret;

    if (!frame)
        return NULL;

    frame->width  = w;
    frame->height = h;
    frame->format = link->format;

    ret = av_frame_get_buffer(frame, 32);
    if (ret < 0)
        av_frame_free(&frame);

    return frame;
}

<<<<<<< HEAD
#if FF_API_AVFILTERBUFFER
AVFilterBufferRef *
avfilter_get_video_buffer_ref_from_arrays(uint8_t * const data[4], const int linesize[4], int perms,
                                          int w, int h, enum AVPixelFormat format)
{
    AVFilterBuffer *pic = av_mallocz(sizeof(AVFilterBuffer));
    AVFilterBufferRef *picref = av_mallocz(sizeof(AVFilterBufferRef));

    if (!pic || !picref)
        goto fail;

    picref->buf = pic;
    picref->buf->free = ff_avfilter_default_free_buffer;
    if (!(picref->video = av_mallocz(sizeof(AVFilterBufferRefVideoProps))))
        goto fail;

    pic->w = picref->video->w = w;
    pic->h = picref->video->h = h;

    /* make sure the buffer gets read permission or it's useless for output */
    picref->perms = perms | AV_PERM_READ;

    pic->refcount = 1;
    picref->type = AVMEDIA_TYPE_VIDEO;
    pic->format = picref->format = format;

    memcpy(pic->data,        data,          4*sizeof(data[0]));
    memcpy(pic->linesize,    linesize,      4*sizeof(linesize[0]));
    memcpy(picref->data,     pic->data,     sizeof(picref->data));
    memcpy(picref->linesize, pic->linesize, sizeof(picref->linesize));

    pic->   extended_data = pic->data;
    picref->extended_data = picref->data;

    picref->pts = AV_NOPTS_VALUE;

    return picref;

fail:
    if (picref && picref->video)
        av_free(picref->video);
    av_free(picref);
    av_free(pic);
    return NULL;
}
#endif

=======
>>>>>>> f6974fe6
AVFrame *ff_get_video_buffer(AVFilterLink *link, int w, int h)
{
    AVFrame *ret = NULL;

    FF_TPRINTF_START(NULL, get_video_buffer); ff_tlog_link(NULL, link, 0);

    if (link->dstpad->get_video_buffer)
        ret = link->dstpad->get_video_buffer(link, w, h);

    if (!ret)
        ret = ff_default_get_video_buffer(link, w, h);

    return ret;
}<|MERGE_RESOLUTION|>--- conflicted
+++ resolved
@@ -59,56 +59,6 @@
     return frame;
 }
 
-<<<<<<< HEAD
-#if FF_API_AVFILTERBUFFER
-AVFilterBufferRef *
-avfilter_get_video_buffer_ref_from_arrays(uint8_t * const data[4], const int linesize[4], int perms,
-                                          int w, int h, enum AVPixelFormat format)
-{
-    AVFilterBuffer *pic = av_mallocz(sizeof(AVFilterBuffer));
-    AVFilterBufferRef *picref = av_mallocz(sizeof(AVFilterBufferRef));
-
-    if (!pic || !picref)
-        goto fail;
-
-    picref->buf = pic;
-    picref->buf->free = ff_avfilter_default_free_buffer;
-    if (!(picref->video = av_mallocz(sizeof(AVFilterBufferRefVideoProps))))
-        goto fail;
-
-    pic->w = picref->video->w = w;
-    pic->h = picref->video->h = h;
-
-    /* make sure the buffer gets read permission or it's useless for output */
-    picref->perms = perms | AV_PERM_READ;
-
-    pic->refcount = 1;
-    picref->type = AVMEDIA_TYPE_VIDEO;
-    pic->format = picref->format = format;
-
-    memcpy(pic->data,        data,          4*sizeof(data[0]));
-    memcpy(pic->linesize,    linesize,      4*sizeof(linesize[0]));
-    memcpy(picref->data,     pic->data,     sizeof(picref->data));
-    memcpy(picref->linesize, pic->linesize, sizeof(picref->linesize));
-
-    pic->   extended_data = pic->data;
-    picref->extended_data = picref->data;
-
-    picref->pts = AV_NOPTS_VALUE;
-
-    return picref;
-
-fail:
-    if (picref && picref->video)
-        av_free(picref->video);
-    av_free(picref);
-    av_free(pic);
-    return NULL;
-}
-#endif
-
-=======
->>>>>>> f6974fe6
 AVFrame *ff_get_video_buffer(AVFilterLink *link, int w, int h)
 {
     AVFrame *ret = NULL;
