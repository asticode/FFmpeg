/*
 * Copyright (c) 2003 Daniel Moreno <comac AT comac DOT darktech DOT org>
 * Copyright (c) 2010 Baptiste Coudurier
 * Copyright (c) 2012 Loren Merritt
 *
 * This file is part of FFmpeg, ported from MPlayer.
 *
 * FFmpeg is free software; you can redistribute it and/or modify
 * it under the terms of the GNU General Public License as published by
 * the Free Software Foundation; either version 2 of the License, or
 * (at your option) any later version.
 *
 * FFmpeg is distributed in the hope that it will be useful,
 * but WITHOUT ANY WARRANTY; without even the implied warranty of
 * MERCHANTABILITY or FITNESS FOR A PARTICULAR PURPOSE.  See the
 * GNU General Public License for more details.
 *
 * You should have received a copy of the GNU General Public License along
 * with FFmpeg; if not, write to the Free Software Foundation, Inc.,
 * 51 Franklin Street, Fifth Floor, Boston, MA 02110-1301 USA.
 */

/**
 * @file
 * high quality 3d video denoiser, ported from MPlayer
 * libmpcodecs/vf_hqdn3d.c.
 */

#include "libavutil/common.h"
#include "libavutil/pixdesc.h"
#include "libavutil/intreadwrite.h"
#include "avfilter.h"
#include "formats.h"
#include "internal.h"
#include "video.h"

typedef struct {
    int16_t *coefs[4];
    uint16_t *line;
    uint16_t *frame_prev[3];
    double strength[4];
    int hsub, vsub;
    int depth;
    void (*denoise_row[17])(uint8_t *src, uint8_t *dst, uint16_t *line_ant, uint16_t *frame_ant, ptrdiff_t w, int16_t *spatial, int16_t *temporal);
} HQDN3DContext;

void ff_hqdn3d_row_8_x86(uint8_t *src, uint8_t *dst, uint16_t *line_ant, uint16_t *frame_ant, ptrdiff_t w, int16_t *spatial, int16_t *temporal);
void ff_hqdn3d_row_9_x86(uint8_t *src, uint8_t *dst, uint16_t *line_ant, uint16_t *frame_ant, ptrdiff_t w, int16_t *spatial, int16_t *temporal);
void ff_hqdn3d_row_10_x86(uint8_t *src, uint8_t *dst, uint16_t *line_ant, uint16_t *frame_ant, ptrdiff_t w, int16_t *spatial, int16_t *temporal);
void ff_hqdn3d_row_16_x86(uint8_t *src, uint8_t *dst, uint16_t *line_ant, uint16_t *frame_ant, ptrdiff_t w, int16_t *spatial, int16_t *temporal);

#define LUT_BITS (depth==16 ? 8 : 4)
<<<<<<< HEAD
#define LOAD(x) (((depth==8 ? src[x] : AV_RN16A(src+(x)*2)) << (16-depth)) + (((1<<(16-depth))-1)>>1))
#define STORE(x,val) (depth==8 ? dst[x] = (val) >> (16-depth)\
                    : AV_WN16A(dst+(x)*2, (val) >> (16-depth)))
=======
#define LOAD(x) (((depth == 8 ? src[x] : AV_RN16A(src + (x) * 2)) << (16 - depth))\
                 + (((1 << (16 - depth)) - 1) >> 1))
#define STORE(x,val) (depth == 8 ? dst[x] = (val) >> (16 - depth) : \
                                   AV_WN16A(dst + (x) * 2, (val) >> (16 - depth)))
>>>>>>> 1e7f825a

av_always_inline
static uint32_t lowpass(int prev, int cur, int16_t *coef, int depth)
{
    int d = (prev - cur) >> (8 - LUT_BITS);
    return cur + coef[d];
}

av_always_inline
static void denoise_temporal(uint8_t *src, uint8_t *dst,
                             uint16_t *frame_ant,
                             int w, int h, int sstride, int dstride,
                             int16_t *temporal, int depth)
{
    long x, y;
    uint32_t tmp;

    temporal += 256 << LUT_BITS;

    for (y = 0; y < h; y++) {
        for (x = 0; x < w; x++) {
            frame_ant[x] = tmp = lowpass(frame_ant[x], LOAD(x), temporal, depth);
            STORE(x, tmp);
        }
        src += sstride;
        dst += dstride;
        frame_ant += w;
    }
}

av_always_inline
static void denoise_spatial(HQDN3DContext *hqdn3d,
                            uint8_t *src, uint8_t *dst,
                            uint16_t *line_ant, uint16_t *frame_ant,
                            int w, int h, int sstride, int dstride,
                            int16_t *spatial, int16_t *temporal, int depth)
{
    long x, y;
    uint32_t pixel_ant;
    uint32_t tmp;

    spatial  += 256 << LUT_BITS;
    temporal += 256 << LUT_BITS;

    /* First line has no top neighbor. Only left one for each tmp and
     * last frame */
    pixel_ant = LOAD(0);
    for (x = 0; x < w; x++) {
        line_ant[x] = tmp = pixel_ant = lowpass(pixel_ant, LOAD(x), spatial, depth);
        frame_ant[x] = tmp = lowpass(frame_ant[x], tmp, temporal, depth);
        STORE(x, tmp);
    }

    for (y = 1; y < h; y++) {
        src += sstride;
        dst += dstride;
        frame_ant += w;
        if (hqdn3d->denoise_row[depth]) {
            hqdn3d->denoise_row[depth](src, dst, line_ant, frame_ant, w, spatial, temporal);
            continue;
        }
        pixel_ant = LOAD(0);
        for (x = 0; x < w-1; x++) {
            line_ant[x] = tmp = lowpass(line_ant[x], pixel_ant, spatial, depth);
            pixel_ant = lowpass(pixel_ant, LOAD(x+1), spatial, depth);
            frame_ant[x] = tmp = lowpass(frame_ant[x], tmp, temporal, depth);
            STORE(x, tmp);
        }
        line_ant[x] = tmp = lowpass(line_ant[x], pixel_ant, spatial, depth);
        frame_ant[x] = tmp = lowpass(frame_ant[x], tmp, temporal, depth);
        STORE(x, tmp);
    }
}

av_always_inline
static void denoise_depth(HQDN3DContext *hqdn3d,
                          uint8_t *src, uint8_t *dst,
                          uint16_t *line_ant, uint16_t **frame_ant_ptr,
                          int w, int h, int sstride, int dstride,
                          int16_t *spatial, int16_t *temporal, int depth)
{
    // FIXME: For 16bit depth, frame_ant could be a pointer to the previous
    // filtered frame rather than a separate buffer.
    long x, y;
    uint16_t *frame_ant = *frame_ant_ptr;
    if (!frame_ant) {
        uint8_t *frame_src = src;
        *frame_ant_ptr = frame_ant = av_malloc(w*h*sizeof(uint16_t));
        for (y = 0; y < h; y++, src += sstride, frame_ant += w)
            for (x = 0; x < w; x++)
                frame_ant[x] = LOAD(x);
        src = frame_src;
        frame_ant = *frame_ant_ptr;
    }

    if (spatial[0])
        denoise_spatial(hqdn3d, src, dst, line_ant, frame_ant,
                        w, h, sstride, dstride, spatial, temporal, depth);
    else
        denoise_temporal(src, dst, frame_ant,
                         w, h, sstride, dstride, temporal, depth);
}

#define denoise(...) \
    switch (hqdn3d->depth) {\
        case  8: denoise_depth(__VA_ARGS__,  8); break;\
        case  9: denoise_depth(__VA_ARGS__,  9); break;\
        case 10: denoise_depth(__VA_ARGS__, 10); break;\
        case 16: denoise_depth(__VA_ARGS__, 16); break;\
    }

static int16_t *precalc_coefs(double dist25, int depth)
{
    int i;
    double gamma, simil, C;
    int16_t *ct = av_malloc((512<<LUT_BITS)*sizeof(int16_t));
    if (!ct)
        return NULL;

    gamma = log(0.25) / log(1.0 - FFMIN(dist25,252.0)/255.0 - 0.00001);

    for (i = -255<<LUT_BITS; i <= 255<<LUT_BITS; i++) {
        double f = ((i<<(9-LUT_BITS)) + (1<<(8-LUT_BITS)) - 1) / 512.0; // midpoint of the bin
        simil = 1.0 - FFABS(f) / 255.0;
        C = pow(simil, gamma) * 256.0 * f;
        ct[(256<<LUT_BITS)+i] = lrint(C);
    }

    ct[0] = !!dist25;
    return ct;
}

#define PARAM1_DEFAULT 4.0
#define PARAM2_DEFAULT 3.0
#define PARAM3_DEFAULT 6.0

static int init(AVFilterContext *ctx, const char *args)
{
    HQDN3DContext *hqdn3d = ctx->priv;
    double lum_spac, lum_tmp, chrom_spac, chrom_tmp;
    double param1, param2, param3, param4;

    lum_spac   = PARAM1_DEFAULT;
    chrom_spac = PARAM2_DEFAULT;
    lum_tmp    = PARAM3_DEFAULT;
    chrom_tmp  = lum_tmp * chrom_spac / lum_spac;

    if (args) {
        switch (sscanf(args, "%lf:%lf:%lf:%lf",
                       &param1, &param2, &param3, &param4)) {
        case 1:
            lum_spac   = param1;
            chrom_spac = PARAM2_DEFAULT * param1 / PARAM1_DEFAULT;
            lum_tmp    = PARAM3_DEFAULT * param1 / PARAM1_DEFAULT;
            chrom_tmp  = lum_tmp * chrom_spac / lum_spac;
            break;
        case 2:
            lum_spac   = param1;
            chrom_spac = param2;
            lum_tmp    = PARAM3_DEFAULT * param1 / PARAM1_DEFAULT;
            chrom_tmp  = lum_tmp * chrom_spac / lum_spac;
            break;
        case 3:
            lum_spac   = param1;
            chrom_spac = param2;
            lum_tmp    = param3;
            chrom_tmp  = lum_tmp * chrom_spac / lum_spac;
            break;
        case 4:
            lum_spac   = param1;
            chrom_spac = param2;
            lum_tmp    = param3;
            chrom_tmp  = param4;
            break;
        }
    }

    hqdn3d->strength[0] = lum_spac;
    hqdn3d->strength[1] = lum_tmp;
    hqdn3d->strength[2] = chrom_spac;
    hqdn3d->strength[3] = chrom_tmp;

    av_log(ctx, AV_LOG_VERBOSE, "ls:%f cs:%f lt:%f ct:%f\n",
           lum_spac, chrom_spac, lum_tmp, chrom_tmp);
    if (lum_spac < 0 || chrom_spac < 0 || isnan(chrom_tmp)) {
        av_log(ctx, AV_LOG_ERROR,
               "Invalid negative value for luma or chroma spatial strength, "
               "or resulting value for chroma temporal strength is nan.\n");
        return AVERROR(EINVAL);
    }

    return 0;
}

static void uninit(AVFilterContext *ctx)
{
    HQDN3DContext *hqdn3d = ctx->priv;

    av_freep(&hqdn3d->coefs[0]);
    av_freep(&hqdn3d->coefs[1]);
    av_freep(&hqdn3d->coefs[2]);
    av_freep(&hqdn3d->coefs[3]);
    av_freep(&hqdn3d->line);
    av_freep(&hqdn3d->frame_prev[0]);
    av_freep(&hqdn3d->frame_prev[1]);
    av_freep(&hqdn3d->frame_prev[2]);
}

static int query_formats(AVFilterContext *ctx)
{
    static const enum AVPixelFormat pix_fmts[] = {
        AV_PIX_FMT_YUV420P,
        AV_PIX_FMT_YUV422P,
        AV_PIX_FMT_YUV444P,
        AV_PIX_FMT_YUV410P,
        AV_PIX_FMT_YUV411P,
        AV_PIX_FMT_YUV440P,
        AV_PIX_FMT_YUVJ420P,
        AV_PIX_FMT_YUVJ422P,
        AV_PIX_FMT_YUVJ444P,
        AV_PIX_FMT_YUVJ440P,
        AV_NE( AV_PIX_FMT_YUV420P9BE, AV_PIX_FMT_YUV420P9LE ),
        AV_NE( AV_PIX_FMT_YUV422P9BE, AV_PIX_FMT_YUV422P9LE ),
        AV_NE( AV_PIX_FMT_YUV444P9BE, AV_PIX_FMT_YUV444P9LE ),
        AV_NE( AV_PIX_FMT_YUV420P10BE, AV_PIX_FMT_YUV420P10LE ),
        AV_NE( AV_PIX_FMT_YUV422P10BE, AV_PIX_FMT_YUV422P10LE ),
        AV_NE( AV_PIX_FMT_YUV444P10BE, AV_PIX_FMT_YUV444P10LE ),
        AV_NE( AV_PIX_FMT_YUV420P16BE, AV_PIX_FMT_YUV420P16LE ),
        AV_NE( AV_PIX_FMT_YUV422P16BE, AV_PIX_FMT_YUV422P16LE ),
        AV_NE( AV_PIX_FMT_YUV444P16BE, AV_PIX_FMT_YUV444P16LE ),
        AV_PIX_FMT_NONE
    };

    ff_set_common_formats(ctx, ff_make_format_list(pix_fmts));

    return 0;
}

static int config_input(AVFilterLink *inlink)
{
    HQDN3DContext *hqdn3d = inlink->dst->priv;
    const AVPixFmtDescriptor *desc = av_pix_fmt_desc_get(inlink->format);
    int i;

    hqdn3d->hsub  = desc->log2_chroma_w;
    hqdn3d->vsub  = desc->log2_chroma_h;
    hqdn3d->depth = desc->comp[0].depth_minus1+1;

    hqdn3d->line = av_malloc(inlink->w * sizeof(*hqdn3d->line));
    if (!hqdn3d->line)
        return AVERROR(ENOMEM);

    for (i = 0; i < 4; i++) {
        hqdn3d->coefs[i] = precalc_coefs(hqdn3d->strength[i], hqdn3d->depth);
        if (!hqdn3d->coefs[i])
            return AVERROR(ENOMEM);
    }

#if HAVE_YASM
    hqdn3d->denoise_row[ 8] = ff_hqdn3d_row_8_x86;
    hqdn3d->denoise_row[ 9] = ff_hqdn3d_row_9_x86;
    hqdn3d->denoise_row[10] = ff_hqdn3d_row_10_x86;
    hqdn3d->denoise_row[16] = ff_hqdn3d_row_16_x86;
#endif

    return 0;
}

static int filter_frame(AVFilterLink *inlink, AVFilterBufferRef *in)
{
    HQDN3DContext *hqdn3d = inlink->dst->priv;
    AVFilterLink *outlink = inlink->dst->outputs[0];

    AVFilterBufferRef *out;
    int direct, c;

    if (in->perms & AV_PERM_WRITE) {
        direct = 1;
        out = in;
    } else {
        direct = 0;
        out = ff_get_video_buffer(outlink, AV_PERM_WRITE, outlink->w, outlink->h);
        if (!out) {
            avfilter_unref_bufferp(&in);
            return AVERROR(ENOMEM);
        }
        avfilter_copy_buffer_ref_props(out, in);
    }

    for (c = 0; c < 3; c++) {
        denoise(hqdn3d, in->data[c], out->data[c],
                hqdn3d->line, &hqdn3d->frame_prev[c],
                in->video->w >> (!!c * hqdn3d->hsub),
                in->video->h >> (!!c * hqdn3d->vsub),
                in->linesize[c], out->linesize[c],
                hqdn3d->coefs[c?2:0], hqdn3d->coefs[c?3:1]);
    }

    if (!direct)
        avfilter_unref_bufferp(&in);

    return ff_filter_frame(outlink, out);
}

static const AVFilterPad avfilter_vf_hqdn3d_inputs[] = {
    {
        .name         = "default",
        .type         = AVMEDIA_TYPE_VIDEO,
        .config_props = config_input,
        .filter_frame = filter_frame,
    },
    { NULL }
};


static const AVFilterPad avfilter_vf_hqdn3d_outputs[] = {
    {
        .name = "default",
        .type = AVMEDIA_TYPE_VIDEO
    },
    { NULL }
};

AVFilter avfilter_vf_hqdn3d = {
    .name          = "hqdn3d",
    .description   = NULL_IF_CONFIG_SMALL("Apply a High Quality 3D Denoiser."),

    .priv_size     = sizeof(HQDN3DContext),
    .init          = init,
    .uninit        = uninit,
    .query_formats = query_formats,

    .inputs    = avfilter_vf_hqdn3d_inputs,

    .outputs   = avfilter_vf_hqdn3d_outputs,
};<|MERGE_RESOLUTION|>--- conflicted
+++ resolved
@@ -50,16 +50,10 @@
 void ff_hqdn3d_row_16_x86(uint8_t *src, uint8_t *dst, uint16_t *line_ant, uint16_t *frame_ant, ptrdiff_t w, int16_t *spatial, int16_t *temporal);
 
 #define LUT_BITS (depth==16 ? 8 : 4)
-<<<<<<< HEAD
-#define LOAD(x) (((depth==8 ? src[x] : AV_RN16A(src+(x)*2)) << (16-depth)) + (((1<<(16-depth))-1)>>1))
-#define STORE(x,val) (depth==8 ? dst[x] = (val) >> (16-depth)\
-                    : AV_WN16A(dst+(x)*2, (val) >> (16-depth)))
-=======
 #define LOAD(x) (((depth == 8 ? src[x] : AV_RN16A(src + (x) * 2)) << (16 - depth))\
                  + (((1 << (16 - depth)) - 1) >> 1))
 #define STORE(x,val) (depth == 8 ? dst[x] = (val) >> (16 - depth) : \
                                    AV_WN16A(dst + (x) * 2, (val) >> (16 - depth)))
->>>>>>> 1e7f825a
 
 av_always_inline
 static uint32_t lowpass(int prev, int cur, int16_t *coef, int depth)
