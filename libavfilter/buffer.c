--- conflicted
+++ resolved
@@ -28,16 +28,11 @@
 
 #include "avfilter.h"
 #include "internal.h"
-<<<<<<< HEAD
 #include "audio.h"
 #include "avcodec.h"
-
-=======
 #include "version.h"
 
 #if FF_API_AVFILTERBUFFER
-/* TODO: buffer pool.  see comment for avfilter_default_get_video_buffer() */
->>>>>>> 45dd1ae1
 void ff_avfilter_default_free_buffer(AVFilterBuffer *ptr)
 {
     if (ptr->extended_data != ptr->data)
@@ -168,12 +163,8 @@
     case AVMEDIA_TYPE_AUDIO: *dst->audio = *src->audio; break;
     default: break;
     }
-<<<<<<< HEAD
 
     av_dict_free(&dst->metadata);
     av_dict_copy(&dst->metadata, src->metadata, 0);
 }
-=======
-}
-#endif /* FF_API_AVFILTERBUFFER */
->>>>>>> 45dd1ae1
+#endif /* FF_API_AVFILTERBUFFER */