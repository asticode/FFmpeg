--- conflicted
+++ resolved
@@ -41,6 +41,9 @@
     int amount = s->amount > 0 ? s->amount : (s->state % 10001 + 1);
     int i, ret = 0;
 
+    if (amount <= 0)
+        return AVERROR(EINVAL);
+
     ret = ff_bsf_get_packet(ctx, &in);
     if (ret < 0)
         return ret;
@@ -49,27 +52,6 @@
     if (ret < 0)
         goto fail;
 
-<<<<<<< HEAD
-static int noise(AVBitStreamFilterContext *bsfc, AVCodecContext *avctx, const char *args,
-                     uint8_t **poutbuf, int *poutbuf_size,
-                     const uint8_t *buf, int buf_size, int keyframe){
-    unsigned int *state= bsfc->priv_data;
-    int amount= args ? atoi(args) : (*state % 10001+1);
-    int i;
-
-    if(amount <= 0)
-        return AVERROR(EINVAL);
-
-    *poutbuf= av_malloc(buf_size + AV_INPUT_BUFFER_PADDING_SIZE);
-    if (!*poutbuf)
-        return AVERROR(ENOMEM);
-
-    memcpy(*poutbuf, buf, buf_size + AV_INPUT_BUFFER_PADDING_SIZE);
-    for(i=0; i<buf_size; i++){
-        (*state) += (*poutbuf)[i] + 1;
-        if(*state % amount == 0)
-            (*poutbuf)[i] = *state;
-=======
     ret = av_packet_copy_props(out, in);
     if (ret < 0)
         goto fail;
@@ -80,7 +62,6 @@
         s->state += out->data[i] + 1;
         if (s->state % amount == 0)
             out->data[i] = s->state;
->>>>>>> 33d18982
     }
 fail:
     if (ret < 0)
@@ -89,11 +70,6 @@
     return ret;
 }
 
-<<<<<<< HEAD
-AVBitStreamFilter ff_noise_bsf={
-    .name           = "noise",
-    .priv_data_size = sizeof(int),
-=======
 #define OFFSET(x) offsetof(NoiseContext, x)
 static const AVOption options[] = {
     { "amount", NULL, OFFSET(amount), AV_OPT_TYPE_INT, { .i64 = 0 }, 0, INT_MAX },
@@ -111,6 +87,5 @@
     .name           = "noise",
     .priv_data_size = sizeof(int),
     .priv_class     = &noise_class,
->>>>>>> 33d18982
     .filter         = noise,
 };