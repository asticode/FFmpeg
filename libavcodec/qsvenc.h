/*
 * Intel MediaSDK QSV encoder utility functions
 *
 * copyright (c) 2013 Yukinori Yamazoe
 *
 * This file is part of FFmpeg.
 *
 * FFmpeg is free software; you can redistribute it and/or
 * modify it under the terms of the GNU Lesser General Public
 * License as published by the Free Software Foundation; either
 * version 2.1 of the License, or (at your option) any later version.
 *
 * FFmpeg is distributed in the hope that it will be useful,
 * but WITHOUT ANY WARRANTY; without even the implied warranty of
 * MERCHANTABILITY or FITNESS FOR A PARTICULAR PURPOSE.  See the GNU
 * Lesser General Public License for more details.
 *
 * You should have received a copy of the GNU Lesser General Public
 * License along with FFmpeg; if not, write to the Free Software
 * Foundation, Inc., 51 Franklin Street, Fifth Floor, Boston, MA 02110-1301 USA
 */

#ifndef AVCODEC_QSVENC_H
#define AVCODEC_QSVENC_H

#include <stdint.h>
#include <sys/types.h>

#include <mfx/mfxvideo.h>

#include "libavutil/avutil.h"
#include "libavutil/fifo.h"

#include "avcodec.h"
#include "qsv_internal.h"

#define QSV_HAVE_CO2 QSV_VERSION_ATLEAST(1, 6)
#define QSV_HAVE_CO3 QSV_VERSION_ATLEAST(1, 11)

#define QSV_HAVE_TRELLIS QSV_VERSION_ATLEAST(1, 8)

#define QSV_HAVE_LA     QSV_VERSION_ATLEAST(1, 7)
#define QSV_HAVE_LA_HRD QSV_VERSION_ATLEAST(1, 11)
#define QSV_HAVE_ICQ    QSV_VERSION_ATLEAST(1, 8)
#define QSV_HAVE_VCM    QSV_VERSION_ATLEAST(1, 8)
#define QSV_HAVE_QVBR   QSV_VERSION_ATLEAST(1, 11)

#define QSV_COMMON_OPTS \
<<<<<<< HEAD
{ "async_depth", "Maximum processing parallelism", OFFSET(qsv.async_depth), AV_OPT_TYPE_INT, { .i64 = ASYNC_DEPTH_DEFAULT }, 0, INT_MAX, VE },                          \
{ "avbr_accuracy",    "Accuracy of the AVBR ratecontrol",    OFFSET(qsv.avbr_accuracy),    AV_OPT_TYPE_INT, { .i64 = 0 }, 0, INT_MAX, VE },                             \
{ "avbr_convergence", "Convergence of the AVBR ratecontrol", OFFSET(qsv.avbr_convergence), AV_OPT_TYPE_INT, { .i64 = 0 }, 0, INT_MAX, VE },                             \
{ "preset", NULL, OFFSET(qsv.preset), AV_OPT_TYPE_INT, { .i64 = MFX_TARGETUSAGE_BALANCED }, MFX_TARGETUSAGE_BEST_QUALITY, MFX_TARGETUSAGE_BEST_SPEED,   VE, "preset" }, \
{ "veryfast",    NULL, 0, AV_OPT_TYPE_CONST, { .i64 = MFX_TARGETUSAGE_BEST_SPEED  },   INT_MIN, INT_MAX, VE, "preset" },                                                \
{ "faster",      NULL, 0, AV_OPT_TYPE_CONST, { .i64 = MFX_TARGETUSAGE_6  },            INT_MIN, INT_MAX, VE, "preset" },                                                \
{ "fast",        NULL, 0, AV_OPT_TYPE_CONST, { .i64 = MFX_TARGETUSAGE_5  },            INT_MIN, INT_MAX, VE, "preset" },                                                \
{ "medium",      NULL, 0, AV_OPT_TYPE_CONST, { .i64 = MFX_TARGETUSAGE_BALANCED  },     INT_MIN, INT_MAX, VE, "preset" },                                                \
{ "slow",        NULL, 0, AV_OPT_TYPE_CONST, { .i64 = MFX_TARGETUSAGE_3  },            INT_MIN, INT_MAX, VE, "preset" },                                                \
{ "slower",      NULL, 0, AV_OPT_TYPE_CONST, { .i64 = MFX_TARGETUSAGE_2  },            INT_MIN, INT_MAX, VE, "preset" },                                                \
{ "veryslow",    NULL, 0, AV_OPT_TYPE_CONST, { .i64 = MFX_TARGETUSAGE_BEST_QUALITY  }, INT_MIN, INT_MAX, VE, "preset" },                                                \
=======
{ "async_depth", "Maximum processing parallelism", OFFSET(qsv.async_depth), AV_OPT_TYPE_INT, { .i64 = ASYNC_DEPTH_DEFAULT }, 0, INT_MAX, VE },  \
{ "avbr_accuracy",    "Accuracy of the AVBR ratecontrol",    OFFSET(qsv.avbr_accuracy),    AV_OPT_TYPE_INT, { .i64 = 0 }, 0, INT_MAX, VE },     \
{ "avbr_convergence", "Convergence of the AVBR ratecontrol", OFFSET(qsv.avbr_convergence), AV_OPT_TYPE_INT, { .i64 = 0 }, 0, INT_MAX, VE },     \
{ "preset", NULL, OFFSET(qsv.preset), AV_OPT_TYPE_INT, { .i64 = MFX_TARGETUSAGE_BALANCED }, 0, 7,   VE, "preset" },                             \
{ "fast",   NULL, 0, AV_OPT_TYPE_CONST, { .i64 = MFX_TARGETUSAGE_BEST_SPEED  },   INT_MIN, INT_MAX, VE, "preset" },                             \
{ "medium", NULL, 0, AV_OPT_TYPE_CONST, { .i64 = MFX_TARGETUSAGE_BALANCED  },     INT_MIN, INT_MAX, VE, "preset" },                             \
{ "slow",   NULL, 0, AV_OPT_TYPE_CONST, { .i64 = MFX_TARGETUSAGE_BEST_QUALITY  }, INT_MIN, INT_MAX, VE, "preset" },                             \
{ "la_depth", "Number of frames to analyze before encoding.", OFFSET(qsv.la_depth), AV_OPT_TYPE_INT, { .i64 = -1 }, -1, INT16_MAX, VE },        \
{ "vcm",      "Use the video conferencing mode ratecontrol",  OFFSET(qsv.vcm),      AV_OPT_TYPE_INT, { .i64 = 0  },  0, 1,         VE },        \
>>>>>>> e7d7cf86

typedef struct QSVEncContext {
    AVCodecContext *avctx;

    QSVFrame *work_frames;

    mfxSession session;
    QSVSession internal_qs;

    int packet_size;
    int width_align;
    int height_align;

    mfxVideoParam param;
    mfxFrameAllocRequest req;

    mfxExtCodingOption  extco;
<<<<<<< HEAD
#if QSV_VERSION_ATLEAST(1,6)
=======
#if QSV_HAVE_CO2
>>>>>>> e7d7cf86
    mfxExtCodingOption2 extco2;
#endif

    mfxExtOpaqueSurfaceAlloc opaque_alloc;
    mfxFrameSurface1       **opaque_surfaces;
    AVBufferRef             *opaque_alloc_buf;

<<<<<<< HEAD
    mfxExtBuffer  *extparam_internal[3];
=======
    mfxExtBuffer  *extparam_internal[2 + QSV_HAVE_CO2];
>>>>>>> e7d7cf86
    int         nb_extparam_internal;

    mfxExtBuffer **extparam;

    AVFifoBuffer *async_fifo;

    // options set by the caller
    int async_depth;
    int idr_interval;
    int profile;
    int preset;
    int avbr_accuracy;
    int avbr_convergence;
<<<<<<< HEAD
    int pic_timing_sei;
    int look_ahead;
    int look_ahead_depth;
    int look_ahead_downsampling;
=======
    int la_depth;
    int vcm;
>>>>>>> e7d7cf86

    char *load_plugins;
} QSVEncContext;

int ff_qsv_enc_init(AVCodecContext *avctx, QSVEncContext *q);

int ff_qsv_encode(AVCodecContext *avctx, QSVEncContext *q,
                  AVPacket *pkt, const AVFrame *frame, int *got_packet);

int ff_qsv_enc_close(AVCodecContext *avctx, QSVEncContext *q);

#endif /* AVCODEC_QSVENC_H */<|MERGE_RESOLUTION|>--- conflicted
+++ resolved
@@ -46,7 +46,6 @@
 #define QSV_HAVE_QVBR   QSV_VERSION_ATLEAST(1, 11)
 
 #define QSV_COMMON_OPTS \
-<<<<<<< HEAD
 { "async_depth", "Maximum processing parallelism", OFFSET(qsv.async_depth), AV_OPT_TYPE_INT, { .i64 = ASYNC_DEPTH_DEFAULT }, 0, INT_MAX, VE },                          \
 { "avbr_accuracy",    "Accuracy of the AVBR ratecontrol",    OFFSET(qsv.avbr_accuracy),    AV_OPT_TYPE_INT, { .i64 = 0 }, 0, INT_MAX, VE },                             \
 { "avbr_convergence", "Convergence of the AVBR ratecontrol", OFFSET(qsv.avbr_convergence), AV_OPT_TYPE_INT, { .i64 = 0 }, 0, INT_MAX, VE },                             \
@@ -58,17 +57,7 @@
 { "slow",        NULL, 0, AV_OPT_TYPE_CONST, { .i64 = MFX_TARGETUSAGE_3  },            INT_MIN, INT_MAX, VE, "preset" },                                                \
 { "slower",      NULL, 0, AV_OPT_TYPE_CONST, { .i64 = MFX_TARGETUSAGE_2  },            INT_MIN, INT_MAX, VE, "preset" },                                                \
 { "veryslow",    NULL, 0, AV_OPT_TYPE_CONST, { .i64 = MFX_TARGETUSAGE_BEST_QUALITY  }, INT_MIN, INT_MAX, VE, "preset" },                                                \
-=======
-{ "async_depth", "Maximum processing parallelism", OFFSET(qsv.async_depth), AV_OPT_TYPE_INT, { .i64 = ASYNC_DEPTH_DEFAULT }, 0, INT_MAX, VE },  \
-{ "avbr_accuracy",    "Accuracy of the AVBR ratecontrol",    OFFSET(qsv.avbr_accuracy),    AV_OPT_TYPE_INT, { .i64 = 0 }, 0, INT_MAX, VE },     \
-{ "avbr_convergence", "Convergence of the AVBR ratecontrol", OFFSET(qsv.avbr_convergence), AV_OPT_TYPE_INT, { .i64 = 0 }, 0, INT_MAX, VE },     \
-{ "preset", NULL, OFFSET(qsv.preset), AV_OPT_TYPE_INT, { .i64 = MFX_TARGETUSAGE_BALANCED }, 0, 7,   VE, "preset" },                             \
-{ "fast",   NULL, 0, AV_OPT_TYPE_CONST, { .i64 = MFX_TARGETUSAGE_BEST_SPEED  },   INT_MIN, INT_MAX, VE, "preset" },                             \
-{ "medium", NULL, 0, AV_OPT_TYPE_CONST, { .i64 = MFX_TARGETUSAGE_BALANCED  },     INT_MIN, INT_MAX, VE, "preset" },                             \
-{ "slow",   NULL, 0, AV_OPT_TYPE_CONST, { .i64 = MFX_TARGETUSAGE_BEST_QUALITY  }, INT_MIN, INT_MAX, VE, "preset" },                             \
-{ "la_depth", "Number of frames to analyze before encoding.", OFFSET(qsv.la_depth), AV_OPT_TYPE_INT, { .i64 = -1 }, -1, INT16_MAX, VE },        \
-{ "vcm",      "Use the video conferencing mode ratecontrol",  OFFSET(qsv.vcm),      AV_OPT_TYPE_INT, { .i64 = 0  },  0, 1,         VE },        \
->>>>>>> e7d7cf86
+{ "vcm",      "Use the video conferencing mode ratecontrol",  OFFSET(qsv.vcm),      AV_OPT_TYPE_INT, { .i64 = 0  },  0, 1,         VE },                                \
 
 typedef struct QSVEncContext {
     AVCodecContext *avctx;
@@ -86,11 +75,7 @@
     mfxFrameAllocRequest req;
 
     mfxExtCodingOption  extco;
-<<<<<<< HEAD
-#if QSV_VERSION_ATLEAST(1,6)
-=======
 #if QSV_HAVE_CO2
->>>>>>> e7d7cf86
     mfxExtCodingOption2 extco2;
 #endif
 
@@ -98,11 +83,7 @@
     mfxFrameSurface1       **opaque_surfaces;
     AVBufferRef             *opaque_alloc_buf;
 
-<<<<<<< HEAD
-    mfxExtBuffer  *extparam_internal[3];
-=======
     mfxExtBuffer  *extparam_internal[2 + QSV_HAVE_CO2];
->>>>>>> e7d7cf86
     int         nb_extparam_internal;
 
     mfxExtBuffer **extparam;
@@ -116,15 +97,11 @@
     int preset;
     int avbr_accuracy;
     int avbr_convergence;
-<<<<<<< HEAD
     int pic_timing_sei;
     int look_ahead;
     int look_ahead_depth;
     int look_ahead_downsampling;
-=======
-    int la_depth;
     int vcm;
->>>>>>> e7d7cf86
 
     char *load_plugins;
 } QSVEncContext;
