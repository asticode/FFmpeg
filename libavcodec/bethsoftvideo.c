--- conflicted
+++ resolved
@@ -41,13 +41,7 @@
 static av_cold int bethsoftvid_decode_init(AVCodecContext *avctx)
 {
     BethsoftvidContext *vid = avctx->priv_data;
-<<<<<<< HEAD
     avcodec_get_frame_defaults(&vid->frame);
-    vid->frame.reference = 3;
-    vid->frame.buffer_hints = FF_BUFFER_HINTS_VALID |
-        FF_BUFFER_HINTS_PRESERVE | FF_BUFFER_HINTS_REUSABLE;
-=======
->>>>>>> 759001c5
     avctx->pix_fmt = AV_PIX_FMT_PAL8;
     return 0;
 }
