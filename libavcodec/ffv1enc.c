/*
 * FFV1 encoder
 *
 * Copyright (c) 2003-2013 Michael Niedermayer <michaelni@gmx.at>
 *
 * This file is part of FFmpeg.
 *
 * FFmpeg is free software; you can redistribute it and/or
 * modify it under the terms of the GNU Lesser General Public
 * License as published by the Free Software Foundation; either
 * version 2.1 of the License, or (at your option) any later version.
 *
 * FFmpeg is distributed in the hope that it will be useful,
 * but WITHOUT ANY WARRANTY; without even the implied warranty of
 * MERCHANTABILITY or FITNESS FOR A PARTICULAR PURPOSE.  See the GNU
 * Lesser General Public License for more details.
 *
 * You should have received a copy of the GNU Lesser General Public
 * License along with FFmpeg; if not, write to the Free Software
 * Foundation, Inc., 51 Franklin Street, Fifth Floor, Boston, MA 02110-1301 USA
 */

/**
 * @file
 * FF Video Codec 1 (a lossless codec) encoder
 */

#include "libavutil/attributes.h"
#include "libavutil/avassert.h"
#include "libavutil/crc.h"
#include "libavutil/opt.h"
#include "libavutil/imgutils.h"
#include "libavutil/pixdesc.h"
#include "libavutil/timer.h"
#include "avcodec.h"
#include "internal.h"
#include "put_bits.h"
#include "rangecoder.h"
#include "golomb.h"
#include "mathops.h"
#include "ffv1.h"

static const int8_t quant5_10bit[256] = {
     0,  0,  0,  0,  0,  0,  0,  0,  0,  0,  0,  1,  1,  1,  1,  1,
     1,  1,  1,  1,  1,  1,  1,  1,  1,  1,  1,  1,  1,  1,  1,  1,
     1,  1,  1,  1,  1,  1,  1,  1,  1,  1,  1,  1,  1,  1,  1,  1,
     1,  1,  2,  2,  2,  2,  2,  2,  2,  2,  2,  2,  2,  2,  2,  2,
     2,  2,  2,  2,  2,  2,  2,  2,  2,  2,  2,  2,  2,  2,  2,  2,
     2,  2,  2,  2,  2,  2,  2,  2,  2,  2,  2,  2,  2,  2,  2,  2,
     2,  2,  2,  2,  2,  2,  2,  2,  2,  2,  2,  2,  2,  2,  2,  2,
     2,  2,  2,  2,  2,  2,  2,  2,  2,  2,  2,  2,  2,  2,  2,  2,
    -2, -2, -2, -2, -2, -2, -2, -2, -2, -2, -2, -2, -2, -2, -2, -2,
    -2, -2, -2, -2, -2, -2, -2, -2, -2, -2, -2, -2, -2, -2, -2, -2,
    -2, -2, -2, -2, -2, -2, -2, -2, -2, -2, -2, -2, -2, -2, -2, -2,
    -2, -2, -2, -2, -2, -2, -2, -2, -2, -2, -2, -2, -2, -2, -2, -2,
    -2, -2, -2, -2, -2, -2, -2, -2, -2, -2, -2, -2, -2, -2, -2, -1,
    -1, -1, -1, -1, -1, -1, -1, -1, -1, -1, -1, -1, -1, -1, -1, -1,
    -1, -1, -1, -1, -1, -1, -1, -1, -1, -1, -1, -1, -1, -1, -1, -1,
    -1, -1, -1, -1, -1, -1, -0, -0, -0, -0, -0, -0, -0, -0, -0, -0,
};

static const int8_t quant5[256] = {
     0,  1,  1,  1,  2,  2,  2,  2,  2,  2,  2,  2,  2,  2,  2,  2,
     2,  2,  2,  2,  2,  2,  2,  2,  2,  2,  2,  2,  2,  2,  2,  2,
     2,  2,  2,  2,  2,  2,  2,  2,  2,  2,  2,  2,  2,  2,  2,  2,
     2,  2,  2,  2,  2,  2,  2,  2,  2,  2,  2,  2,  2,  2,  2,  2,
     2,  2,  2,  2,  2,  2,  2,  2,  2,  2,  2,  2,  2,  2,  2,  2,
     2,  2,  2,  2,  2,  2,  2,  2,  2,  2,  2,  2,  2,  2,  2,  2,
     2,  2,  2,  2,  2,  2,  2,  2,  2,  2,  2,  2,  2,  2,  2,  2,
     2,  2,  2,  2,  2,  2,  2,  2,  2,  2,  2,  2,  2,  2,  2,  2,
    -2, -2, -2, -2, -2, -2, -2, -2, -2, -2, -2, -2, -2, -2, -2, -2,
    -2, -2, -2, -2, -2, -2, -2, -2, -2, -2, -2, -2, -2, -2, -2, -2,
    -2, -2, -2, -2, -2, -2, -2, -2, -2, -2, -2, -2, -2, -2, -2, -2,
    -2, -2, -2, -2, -2, -2, -2, -2, -2, -2, -2, -2, -2, -2, -2, -2,
    -2, -2, -2, -2, -2, -2, -2, -2, -2, -2, -2, -2, -2, -2, -2, -2,
    -2, -2, -2, -2, -2, -2, -2, -2, -2, -2, -2, -2, -2, -2, -2, -2,
    -2, -2, -2, -2, -2, -2, -2, -2, -2, -2, -2, -2, -2, -2, -2, -2,
    -2, -2, -2, -2, -2, -2, -2, -2, -2, -2, -2, -2, -2, -1, -1, -1,
};

static const int8_t quant9_10bit[256] = {
     0,  0,  0,  0,  0,  1,  1,  1,  1,  1,  1,  1,  1,  2,  2,  2,
     2,  2,  2,  2,  2,  2,  2,  2,  2,  2,  2,  3,  3,  3,  3,  3,
     3,  3,  3,  3,  3,  3,  3,  3,  3,  3,  3,  3,  3,  3,  3,  3,
     3,  3,  3,  3,  3,  3,  3,  3,  4,  4,  4,  4,  4,  4,  4,  4,
     4,  4,  4,  4,  4,  4,  4,  4,  4,  4,  4,  4,  4,  4,  4,  4,
     4,  4,  4,  4,  4,  4,  4,  4,  4,  4,  4,  4,  4,  4,  4,  4,
     4,  4,  4,  4,  4,  4,  4,  4,  4,  4,  4,  4,  4,  4,  4,  4,
     4,  4,  4,  4,  4,  4,  4,  4,  4,  4,  4,  4,  4,  4,  4,  4,
    -4, -4, -4, -4, -4, -4, -4, -4, -4, -4, -4, -4, -4, -4, -4, -4,
    -4, -4, -4, -4, -4, -4, -4, -4, -4, -4, -4, -4, -4, -4, -4, -4,
    -4, -4, -4, -4, -4, -4, -4, -4, -4, -4, -4, -4, -4, -4, -4, -4,
    -4, -4, -4, -4, -4, -4, -4, -4, -4, -4, -4, -4, -4, -4, -4, -4,
    -4, -4, -4, -4, -4, -4, -4, -4, -4, -3, -3, -3, -3, -3, -3, -3,
    -3, -3, -3, -3, -3, -3, -3, -3, -3, -3, -3, -3, -3, -3, -3, -3,
    -3, -3, -3, -3, -3, -3, -2, -2, -2, -2, -2, -2, -2, -2, -2, -2,
    -2, -2, -2, -2, -1, -1, -1, -1, -1, -1, -1, -1, -0, -0, -0, -0,
};

static const int8_t quant11[256] = {
     0,  1,  2,  2,  2,  3,  3,  3,  3,  3,  3,  3,  4,  4,  4,  4,
     4,  4,  4,  4,  4,  4,  4,  4,  4,  4,  4,  4,  4,  4,  4,  4,
     4,  4,  4,  5,  5,  5,  5,  5,  5,  5,  5,  5,  5,  5,  5,  5,
     5,  5,  5,  5,  5,  5,  5,  5,  5,  5,  5,  5,  5,  5,  5,  5,
     5,  5,  5,  5,  5,  5,  5,  5,  5,  5,  5,  5,  5,  5,  5,  5,
     5,  5,  5,  5,  5,  5,  5,  5,  5,  5,  5,  5,  5,  5,  5,  5,
     5,  5,  5,  5,  5,  5,  5,  5,  5,  5,  5,  5,  5,  5,  5,  5,
     5,  5,  5,  5,  5,  5,  5,  5,  5,  5,  5,  5,  5,  5,  5,  5,
    -5, -5, -5, -5, -5, -5, -5, -5, -5, -5, -5, -5, -5, -5, -5, -5,
    -5, -5, -5, -5, -5, -5, -5, -5, -5, -5, -5, -5, -5, -5, -5, -5,
    -5, -5, -5, -5, -5, -5, -5, -5, -5, -5, -5, -5, -5, -5, -5, -5,
    -5, -5, -5, -5, -5, -5, -5, -5, -5, -5, -5, -5, -5, -5, -5, -5,
    -5, -5, -5, -5, -5, -5, -5, -5, -5, -5, -5, -5, -5, -5, -5, -5,
    -5, -5, -5, -5, -5, -5, -5, -5, -5, -5, -5, -5, -5, -5, -4, -4,
    -4, -4, -4, -4, -4, -4, -4, -4, -4, -4, -4, -4, -4, -4, -4, -4,
    -4, -4, -4, -4, -4, -3, -3, -3, -3, -3, -3, -3, -2, -2, -2, -1,
};

static const uint8_t ver2_state[256] = {
      0,  10,  10,  10,  10,  16,  16,  16, 28,   16,  16,  29,  42,  49,  20,  49,
     59,  25,  26,  26,  27,  31,  33,  33, 33,   34,  34,  37,  67,  38,  39,  39,
     40,  40,  41,  79,  43,  44,  45,  45, 48,   48,  64,  50,  51,  52,  88,  52,
     53,  74,  55,  57,  58,  58,  74,  60, 101,  61,  62,  84,  66,  66,  68,  69,
     87,  82,  71,  97,  73,  73,  82,  75, 111,  77,  94,  78,  87,  81,  83,  97,
     85,  83,  94,  86,  99,  89,  90,  99, 111,  92,  93,  134, 95,  98,  105, 98,
    105, 110, 102, 108, 102, 118, 103, 106, 106, 113, 109, 112, 114, 112, 116, 125,
    115, 116, 117, 117, 126, 119, 125, 121, 121, 123, 145, 124, 126, 131, 127, 129,
    165, 130, 132, 138, 133, 135, 145, 136, 137, 139, 146, 141, 143, 142, 144, 148,
    147, 155, 151, 149, 151, 150, 152, 157, 153, 154, 156, 168, 158, 162, 161, 160,
    172, 163, 169, 164, 166, 184, 167, 170, 177, 174, 171, 173, 182, 176, 180, 178,
    175, 189, 179, 181, 186, 183, 192, 185, 200, 187, 191, 188, 190, 197, 193, 196,
    197, 194, 195, 196, 198, 202, 199, 201, 210, 203, 207, 204, 205, 206, 208, 214,
    209, 211, 221, 212, 213, 215, 224, 216, 217, 218, 219, 220, 222, 228, 223, 225,
    226, 224, 227, 229, 240, 230, 231, 232, 233, 234, 235, 236, 238, 239, 237, 242,
    241, 243, 242, 244, 245, 246, 247, 248, 249, 250, 251, 252, 252, 253, 254, 255,
};

static void find_best_state(uint8_t best_state[256][256],
                            const uint8_t one_state[256])
{
    int i, j, k, m;
    double l2tab[256];

    for (i = 1; i < 256; i++)
        l2tab[i] = log2(i / 256.0);

    for (i = 0; i < 256; i++) {
        double best_len[256];
        double p = i / 256.0;

        for (j = 0; j < 256; j++)
            best_len[j] = 1 << 30;

        for (j = FFMAX(i - 10, 1); j < FFMIN(i + 11, 256); j++) {
            double occ[256] = { 0 };
            double len      = 0;
            occ[j] = 1.0;
            for (k = 0; k < 256; k++) {
                double newocc[256] = { 0 };
                for (m = 1; m < 256; m++)
                    if (occ[m]) {
                        len -=occ[m]*(     p *l2tab[    m]
                                      + (1-p)*l2tab[256-m]);
                    }
                if (len < best_len[k]) {
                    best_len[k]      = len;
                    best_state[i][k] = j;
                }
                for (m = 1; m < 256; m++)
                    if (occ[m]) {
                        newocc[      one_state[      m]] += occ[m] * p;
                        newocc[256 - one_state[256 - m]] += occ[m] * (1 - p);
                    }
                memcpy(occ, newocc, sizeof(occ));
            }
        }
    }
}

static av_always_inline av_flatten void put_symbol_inline(RangeCoder *c,
                                                          uint8_t *state, int v,
                                                          int is_signed,
                                                          uint64_t rc_stat[256][2],
                                                          uint64_t rc_stat2[32][2])
{
    int i;

#define put_rac(C, S, B)                        \
    do {                                        \
        if (rc_stat) {                          \
            rc_stat[*(S)][B]++;                 \
            rc_stat2[(S) - state][B]++;         \
        }                                       \
        put_rac(C, S, B);                       \
    } while (0)

    if (v) {
        const int a = FFABS(v);
        const int e = av_log2(a);
        put_rac(c, state + 0, 0);
        if (e <= 9) {
            for (i = 0; i < e; i++)
                put_rac(c, state + 1 + i, 1);  // 1..10
            put_rac(c, state + 1 + i, 0);

            for (i = e - 1; i >= 0; i--)
                put_rac(c, state + 22 + i, (a >> i) & 1);  // 22..31

            if (is_signed)
                put_rac(c, state + 11 + e, v < 0);  // 11..21
        } else {
            for (i = 0; i < e; i++)
                put_rac(c, state + 1 + FFMIN(i, 9), 1);  // 1..10
            put_rac(c, state + 1 + 9, 0);

            for (i = e - 1; i >= 0; i--)
                put_rac(c, state + 22 + FFMIN(i, 9), (a >> i) & 1);  // 22..31

            if (is_signed)
                put_rac(c, state + 11 + 10, v < 0);  // 11..21
        }
    } else {
        put_rac(c, state + 0, 1);
    }
#undef put_rac
}

static av_noinline void put_symbol(RangeCoder *c, uint8_t *state,
                                   int v, int is_signed)
{
    put_symbol_inline(c, state, v, is_signed, NULL, NULL);
}


static inline void put_vlc_symbol(PutBitContext *pb, VlcState *const state,
                                  int v, int bits)
{
    int i, k, code;
    v = fold(v - state->bias, bits);

    i = state->count;
    k = 0;
    while (i < state->error_sum) { // FIXME: optimize
        k++;
        i += i;
    }

    av_assert2(k <= 13);

#if 0 // JPEG LS
    if (k == 0 && 2 * state->drift <= -state->count)
        code = v ^ (-1);
    else
        code = v;
#else
    code = v ^ ((2 * state->drift + state->count) >> 31);
#endif

    ff_dlog(NULL, "v:%d/%d bias:%d error:%d drift:%d count:%d k:%d\n", v, code,
            state->bias, state->error_sum, state->drift, state->count, k);
    set_sr_golomb(pb, code, k, 12, bits);

    update_vlc_state(state, v);
}

static av_always_inline int encode_line(FFV1Context *s, int w,
                                        int16_t *sample[3],
                                        int plane_index, int bits)
{
    PlaneContext *const p = &s->plane[plane_index];
    RangeCoder *const c   = &s->c;
    int x;
    int run_index = s->run_index;
    int run_count = 0;
    int run_mode  = 0;

<<<<<<< HEAD
    if (s->ac) {
        if (c->bytestream_end - c->bytestream < w * 35) {
=======
    if (s->ac != AC_GOLOMB_RICE) {
        if (c->bytestream_end - c->bytestream < w * 20) {
>>>>>>> 4bb1070c
            av_log(s->avctx, AV_LOG_ERROR, "encoded frame too large\n");
            return AVERROR_INVALIDDATA;
        }
    } else {
        if (s->pb.buf_end - s->pb.buf - (put_bits_count(&s->pb) >> 3) < w * 4) {
            av_log(s->avctx, AV_LOG_ERROR, "encoded frame too large\n");
            return AVERROR_INVALIDDATA;
        }
    }

    if (s->slice_coding_mode == 1) {
        for (x = 0; x < w; x++) {
            int i;
            int v = sample[0][x];
            for (i = bits-1; i>=0; i--) {
                uint8_t state = 128;
                put_rac(c, &state, (v>>i) & 1);
            }
        }
        return 0;
    }

    for (x = 0; x < w; x++) {
        int diff, context;

        context = get_context(p, sample[0] + x, sample[1] + x, sample[2] + x);
        diff    = sample[0][x] - predict(sample[0] + x, sample[1] + x);

        if (context < 0) {
            context = -context;
            diff    = -diff;
        }

        diff = fold(diff, bits);

        if (s->ac != AC_GOLOMB_RICE) {
            if (s->flags & AV_CODEC_FLAG_PASS1) {
                put_symbol_inline(c, p->state[context], diff, 1, s->rc_stat,
                                  s->rc_stat2[p->quant_table_index][context]);
            } else {
                put_symbol_inline(c, p->state[context], diff, 1, NULL, NULL);
            }
        } else {
            if (context == 0)
                run_mode = 1;

            if (run_mode) {
                if (diff) {
                    while (run_count >= 1 << ff_log2_run[run_index]) {
                        run_count -= 1 << ff_log2_run[run_index];
                        run_index++;
                        put_bits(&s->pb, 1, 1);
                    }

                    put_bits(&s->pb, 1 + ff_log2_run[run_index], run_count);
                    if (run_index)
                        run_index--;
                    run_count = 0;
                    run_mode  = 0;
                    if (diff > 0)
                        diff--;
                } else {
                    run_count++;
                }
            }

            ff_dlog(s->avctx, "count:%d index:%d, mode:%d, x:%d pos:%d\n",
                    run_count, run_index, run_mode, x,
                    (int)put_bits_count(&s->pb));

            if (run_mode == 0)
                put_vlc_symbol(&s->pb, &p->vlc_state[context], diff, bits);
        }
    }
    if (run_mode) {
        while (run_count >= 1 << ff_log2_run[run_index]) {
            run_count -= 1 << ff_log2_run[run_index];
            run_index++;
            put_bits(&s->pb, 1, 1);
        }

        if (run_count)
            put_bits(&s->pb, 1, 1);
    }
    s->run_index = run_index;

    return 0;
}

static int encode_plane(FFV1Context *s, uint8_t *src, int w, int h,
                         int stride, int plane_index)
{
    int x, y, i, ret;
    const int ring_size = s->avctx->context_model ? 3 : 2;
    int16_t *sample[3];
    s->run_index = 0;

    memset(s->sample_buffer, 0, ring_size * (w + 6) * sizeof(*s->sample_buffer));

    for (y = 0; y < h; y++) {
        for (i = 0; i < ring_size; i++)
            sample[i] = s->sample_buffer + (w + 6) * ((h + i - y) % ring_size) + 3;

        sample[0][-1]= sample[1][0  ];
        sample[1][ w]= sample[1][w-1];
// { START_TIMER
        if (s->bits_per_raw_sample <= 8) {
            for (x = 0; x < w; x++)
                sample[0][x] = src[x + stride * y];
            if((ret = encode_line(s, w, sample, plane_index, 8)) < 0)
                return ret;
        } else {
            if (s->packed_at_lsb) {
                for (x = 0; x < w; x++) {
                    sample[0][x] = ((uint16_t*)(src + stride*y))[x];
                }
            } else {
                for (x = 0; x < w; x++) {
                    sample[0][x] = ((uint16_t*)(src + stride*y))[x] >> (16 - s->bits_per_raw_sample);
                }
            }
            if((ret = encode_line(s, w, sample, plane_index, s->bits_per_raw_sample)) < 0)
                return ret;
        }
// STOP_TIMER("encode line") }
    }
    return 0;
}

static int encode_rgb_frame(FFV1Context *s, const uint8_t *src[3],
                             int w, int h, const int stride[3])
{
    int x, y, p, i;
    const int ring_size = s->avctx->context_model ? 3 : 2;
    int16_t *sample[4][3];
    int lbd    = s->bits_per_raw_sample <= 8;
    int bits   = s->bits_per_raw_sample > 0 ? s->bits_per_raw_sample : 8;
    int offset = 1 << bits;

    s->run_index = 0;

    memset(s->sample_buffer, 0, ring_size * MAX_PLANES *
                                (w + 6) * sizeof(*s->sample_buffer));

    for (y = 0; y < h; y++) {
        for (i = 0; i < ring_size; i++)
            for (p = 0; p < MAX_PLANES; p++)
                sample[p][i]= s->sample_buffer + p*ring_size*(w+6) + ((h+i-y)%ring_size)*(w+6) + 3;

        for (x = 0; x < w; x++) {
            int b, g, r, av_uninit(a);
            if (lbd) {
                unsigned v = *((const uint32_t*)(src[0] + x*4 + stride[0]*y));
                b =  v        & 0xFF;
                g = (v >>  8) & 0xFF;
                r = (v >> 16) & 0xFF;
                a =  v >> 24;
            } else {
                b = *((const uint16_t *)(src[0] + x*2 + stride[0]*y));
                g = *((const uint16_t *)(src[1] + x*2 + stride[1]*y));
                r = *((const uint16_t *)(src[2] + x*2 + stride[2]*y));
            }

            if (s->slice_coding_mode != 1) {
                b -= g;
                r -= g;
                g += (b * s->slice_rct_by_coef + r * s->slice_rct_ry_coef) >> 2;
                b += offset;
                r += offset;
            }

            sample[0][0][x] = g;
            sample[1][0][x] = b;
            sample[2][0][x] = r;
            sample[3][0][x] = a;
        }
        for (p = 0; p < 3 + s->transparency; p++) {
            int ret;
            sample[p][0][-1] = sample[p][1][0  ];
            sample[p][1][ w] = sample[p][1][w-1];
            if (lbd && s->slice_coding_mode == 0)
                ret = encode_line(s, w, sample[p], (p + 1) / 2, 9);
            else
                ret = encode_line(s, w, sample[p], (p + 1) / 2, bits + (s->slice_coding_mode != 1));
            if (ret < 0)
                return ret;
        }
    }
    return 0;
}

static void write_quant_table(RangeCoder *c, int16_t *quant_table)
{
    int last = 0;
    int i;
    uint8_t state[CONTEXT_SIZE];
    memset(state, 128, sizeof(state));

    for (i = 1; i < 128; i++)
        if (quant_table[i] != quant_table[i - 1]) {
            put_symbol(c, state, i - last - 1, 0);
            last = i;
        }
    put_symbol(c, state, i - last - 1, 0);
}

static void write_quant_tables(RangeCoder *c,
                               int16_t quant_table[MAX_CONTEXT_INPUTS][256])
{
    int i;
    for (i = 0; i < 5; i++)
        write_quant_table(c, quant_table[i]);
}

static void write_header(FFV1Context *f)
{
    uint8_t state[CONTEXT_SIZE];
    int i, j;
    RangeCoder *const c = &f->slice_context[0]->c;

    memset(state, 128, sizeof(state));

    if (f->version < 2) {
        put_symbol(c, state, f->version, 0);
        put_symbol(c, state, f->ac, 0);
        if (f->ac == AC_RANGE_CUSTOM_TAB) {
            for (i = 1; i < 256; i++)
                put_symbol(c, state,
                           f->state_transition[i] - c->one_state[i], 1);
        }
        put_symbol(c, state, f->colorspace, 0); //YUV cs type
        if (f->version > 0)
            put_symbol(c, state, f->bits_per_raw_sample, 0);
        put_rac(c, state, f->chroma_planes);
        put_symbol(c, state, f->chroma_h_shift, 0);
        put_symbol(c, state, f->chroma_v_shift, 0);
        put_rac(c, state, f->transparency);

        write_quant_tables(c, f->quant_table);
    } else if (f->version < 3) {
        put_symbol(c, state, f->slice_count, 0);
        for (i = 0; i < f->slice_count; i++) {
            FFV1Context *fs = f->slice_context[i];
            put_symbol(c, state,
                       (fs->slice_x      + 1) * f->num_h_slices / f->width, 0);
            put_symbol(c, state,
                       (fs->slice_y      + 1) * f->num_v_slices / f->height, 0);
            put_symbol(c, state,
                       (fs->slice_width  + 1) * f->num_h_slices / f->width - 1,
                       0);
            put_symbol(c, state,
                       (fs->slice_height + 1) * f->num_v_slices / f->height - 1,
                       0);
            for (j = 0; j < f->plane_count; j++) {
                put_symbol(c, state, f->plane[j].quant_table_index, 0);
                av_assert0(f->plane[j].quant_table_index == f->avctx->context_model);
            }
        }
    }
}

static int write_extradata(FFV1Context *f)
{
    RangeCoder *const c = &f->c;
    uint8_t state[CONTEXT_SIZE];
    int i, j, k;
    uint8_t state2[32][CONTEXT_SIZE];
    unsigned v;

    memset(state2, 128, sizeof(state2));
    memset(state, 128, sizeof(state));

    f->avctx->extradata_size = 10000 + 4 +
                                    (11 * 11 * 5 * 5 * 5 + 11 * 11 * 11) * 32;
    f->avctx->extradata = av_malloc(f->avctx->extradata_size + AV_INPUT_BUFFER_PADDING_SIZE);
    if (!f->avctx->extradata)
        return AVERROR(ENOMEM);
    ff_init_range_encoder(c, f->avctx->extradata, f->avctx->extradata_size);
    ff_build_rac_states(c, 0.05 * (1LL << 32), 256 - 8);

    put_symbol(c, state, f->version, 0);
    if (f->version > 2) {
        if (f->version == 3) {
            f->micro_version = 4;
        } else if (f->version == 4)
            f->micro_version = 2;
        put_symbol(c, state, f->micro_version, 0);
    }

    put_symbol(c, state, f->ac, 0);
    if (f->ac == AC_RANGE_CUSTOM_TAB)
        for (i = 1; i < 256; i++)
            put_symbol(c, state, f->state_transition[i] - c->one_state[i], 1);

    put_symbol(c, state, f->colorspace, 0); // YUV cs type
    put_symbol(c, state, f->bits_per_raw_sample, 0);
    put_rac(c, state, f->chroma_planes);
    put_symbol(c, state, f->chroma_h_shift, 0);
    put_symbol(c, state, f->chroma_v_shift, 0);
    put_rac(c, state, f->transparency);
    put_symbol(c, state, f->num_h_slices - 1, 0);
    put_symbol(c, state, f->num_v_slices - 1, 0);

    put_symbol(c, state, f->quant_table_count, 0);
    for (i = 0; i < f->quant_table_count; i++)
        write_quant_tables(c, f->quant_tables[i]);

    for (i = 0; i < f->quant_table_count; i++) {
        for (j = 0; j < f->context_count[i] * CONTEXT_SIZE; j++)
            if (f->initial_states[i] && f->initial_states[i][0][j] != 128)
                break;
        if (j < f->context_count[i] * CONTEXT_SIZE) {
            put_rac(c, state, 1);
            for (j = 0; j < f->context_count[i]; j++)
                for (k = 0; k < CONTEXT_SIZE; k++) {
                    int pred = j ? f->initial_states[i][j - 1][k] : 128;
                    put_symbol(c, state2[k],
                               (int8_t)(f->initial_states[i][j][k] - pred), 1);
                }
        } else {
            put_rac(c, state, 0);
        }
    }

    if (f->version > 2) {
        put_symbol(c, state, f->ec, 0);
        put_symbol(c, state, f->intra = (f->avctx->gop_size < 2), 0);
    }

    f->avctx->extradata_size = ff_rac_terminate(c);
    v = av_crc(av_crc_get_table(AV_CRC_32_IEEE), 0, f->avctx->extradata, f->avctx->extradata_size);
    AV_WL32(f->avctx->extradata + f->avctx->extradata_size, v);
    f->avctx->extradata_size += 4;

    return 0;
}

static int sort_stt(FFV1Context *s, uint8_t stt[256])
{
    int i, i2, changed, print = 0;

    do {
        changed = 0;
        for (i = 12; i < 244; i++) {
            for (i2 = i + 1; i2 < 245 && i2 < i + 4; i2++) {

#define COST(old, new)                                      \
    s->rc_stat[old][0] * -log2((256 - (new)) / 256.0) +     \
    s->rc_stat[old][1] * -log2((new)         / 256.0)

#define COST2(old, new)                         \
    COST(old, new) + COST(256 - (old), 256 - (new))

                double size0 = COST2(i,  i) + COST2(i2, i2);
                double sizeX = COST2(i, i2) + COST2(i2, i);
                if (size0 - sizeX > size0*(1e-14) && i != 128 && i2 != 128) {
                    int j;
                    FFSWAP(int, stt[i], stt[i2]);
                    FFSWAP(int, s->rc_stat[i][0], s->rc_stat[i2][0]);
                    FFSWAP(int, s->rc_stat[i][1], s->rc_stat[i2][1]);
                    if (i != 256 - i2) {
                        FFSWAP(int, stt[256 - i], stt[256 - i2]);
                        FFSWAP(int, s->rc_stat[256 - i][0], s->rc_stat[256 - i2][0]);
                        FFSWAP(int, s->rc_stat[256 - i][1], s->rc_stat[256 - i2][1]);
                    }
                    for (j = 1; j < 256; j++) {
                        if (stt[j] == i)
                            stt[j] = i2;
                        else if (stt[j] == i2)
                            stt[j] = i;
                        if (i != 256 - i2) {
                            if (stt[256 - j] == 256 - i)
                                stt[256 - j] = 256 - i2;
                            else if (stt[256 - j] == 256 - i2)
                                stt[256 - j] = 256 - i;
                        }
                    }
                    print = changed = 1;
                }
            }
        }
    } while (changed);
    return print;
}

static av_cold int encode_init(AVCodecContext *avctx)
{
    FFV1Context *s = avctx->priv_data;
    const AVPixFmtDescriptor *desc = av_pix_fmt_desc_get(avctx->pix_fmt);
    int i, j, k, m, ret;

    if ((ret = ff_ffv1_common_init(avctx)) < 0)
        return ret;

    s->version = 0;

    if ((avctx->flags & (AV_CODEC_FLAG_PASS1 | AV_CODEC_FLAG_PASS2)) ||
        avctx->slices > 1)
        s->version = FFMAX(s->version, 2);

    // Unspecified level & slices, we choose version 1.2+ to ensure multithreaded decodability
    if (avctx->slices == 0 && avctx->level < 0 && avctx->width * avctx->height > 720*576)
        s->version = FFMAX(s->version, 2);

    if (avctx->level <= 0 && s->version == 2) {
        s->version = 3;
    }
    if (avctx->level >= 0 && avctx->level <= 4) {
        if (avctx->level < s->version) {
            av_log(avctx, AV_LOG_ERROR, "Version %d needed for requested features but %d requested\n", s->version, avctx->level);
            return AVERROR(EINVAL);
        }
        s->version = avctx->level;
    }

    if (s->ec < 0) {
        s->ec = (s->version >= 3);
    }

    if ((s->version == 2 || s->version>3) && avctx->strict_std_compliance > FF_COMPLIANCE_EXPERIMENTAL) {
        av_log(avctx, AV_LOG_ERROR, "Version 2 needed for requested features but version 2 is experimental and not enabled\n");
        return AVERROR_INVALIDDATA;
    }

    s->ac = avctx->coder_type > 0 ? AC_RANGE_CUSTOM_TAB : AC_GOLOMB_RICE;

    s->plane_count = 3;
    switch(avctx->pix_fmt) {
    case AV_PIX_FMT_YUV444P9:
    case AV_PIX_FMT_YUV422P9:
    case AV_PIX_FMT_YUV420P9:
    case AV_PIX_FMT_YUVA444P9:
    case AV_PIX_FMT_YUVA422P9:
    case AV_PIX_FMT_YUVA420P9:
        if (!avctx->bits_per_raw_sample)
            s->bits_per_raw_sample = 9;
    case AV_PIX_FMT_YUV444P10:
    case AV_PIX_FMT_YUV420P10:
    case AV_PIX_FMT_YUV422P10:
    case AV_PIX_FMT_YUVA444P10:
    case AV_PIX_FMT_YUVA422P10:
    case AV_PIX_FMT_YUVA420P10:
        s->packed_at_lsb = 1;
        if (!avctx->bits_per_raw_sample && !s->bits_per_raw_sample)
            s->bits_per_raw_sample = 10;
    case AV_PIX_FMT_GRAY16:
    case AV_PIX_FMT_YUV444P16:
    case AV_PIX_FMT_YUV422P16:
    case AV_PIX_FMT_YUV420P16:
    case AV_PIX_FMT_YUVA444P16:
    case AV_PIX_FMT_YUVA422P16:
    case AV_PIX_FMT_YUVA420P16:
        if (!avctx->bits_per_raw_sample && !s->bits_per_raw_sample) {
            s->bits_per_raw_sample = 16;
        } else if (!s->bits_per_raw_sample) {
            s->bits_per_raw_sample = avctx->bits_per_raw_sample;
        }
        if (s->bits_per_raw_sample <= 8) {
            av_log(avctx, AV_LOG_ERROR, "bits_per_raw_sample invalid\n");
            return AVERROR_INVALIDDATA;
        }
<<<<<<< HEAD
        if (!s->ac && avctx->coder_type == -1) {
            av_log(avctx, AV_LOG_INFO, "bits_per_raw_sample > 8, forcing coder 1\n");
            s->ac = 2;
        }
        if (!s->ac) {
            av_log(avctx, AV_LOG_ERROR, "bits_per_raw_sample of more than 8 needs -coder 1 currently\n");
            return AVERROR(ENOSYS);
=======
        if (s->ac == AC_GOLOMB_RICE) {
            av_log(avctx, AV_LOG_INFO,
                   "bits_per_raw_sample > 8, forcing range coder\n");
            s->ac = AC_RANGE_CUSTOM_TAB;
>>>>>>> 4bb1070c
        }
        s->version = FFMAX(s->version, 1);
    case AV_PIX_FMT_GRAY8:
    case AV_PIX_FMT_YUV444P:
    case AV_PIX_FMT_YUV440P:
    case AV_PIX_FMT_YUV422P:
    case AV_PIX_FMT_YUV420P:
    case AV_PIX_FMT_YUV411P:
    case AV_PIX_FMT_YUV410P:
    case AV_PIX_FMT_YUVA444P:
    case AV_PIX_FMT_YUVA422P:
    case AV_PIX_FMT_YUVA420P:
        s->chroma_planes = desc->nb_components < 3 ? 0 : 1;
        s->colorspace = 0;
        s->transparency = desc->nb_components == 4;
        if (!avctx->bits_per_raw_sample && !s->bits_per_raw_sample)
            s->bits_per_raw_sample = 8;
        else if (!s->bits_per_raw_sample)
            s->bits_per_raw_sample = 8;
        break;
    case AV_PIX_FMT_RGB32:
        s->colorspace = 1;
        s->transparency = 1;
        s->chroma_planes = 1;
        if (!avctx->bits_per_raw_sample)
            s->bits_per_raw_sample = 8;
        break;
    case AV_PIX_FMT_0RGB32:
        s->colorspace = 1;
        s->chroma_planes = 1;
        if (!avctx->bits_per_raw_sample)
            s->bits_per_raw_sample = 8;
        break;
    case AV_PIX_FMT_GBRP9:
        if (!avctx->bits_per_raw_sample)
            s->bits_per_raw_sample = 9;
    case AV_PIX_FMT_GBRP10:
        if (!avctx->bits_per_raw_sample && !s->bits_per_raw_sample)
            s->bits_per_raw_sample = 10;
    case AV_PIX_FMT_GBRP12:
        if (!avctx->bits_per_raw_sample && !s->bits_per_raw_sample)
            s->bits_per_raw_sample = 12;
    case AV_PIX_FMT_GBRP14:
        if (!avctx->bits_per_raw_sample && !s->bits_per_raw_sample)
            s->bits_per_raw_sample = 14;
        else if (!s->bits_per_raw_sample)
            s->bits_per_raw_sample = avctx->bits_per_raw_sample;
        s->colorspace = 1;
        s->chroma_planes = 1;
        s->version = FFMAX(s->version, 1);
        if (!s->ac && avctx->coder_type == -1) {
            av_log(avctx, AV_LOG_INFO, "bits_per_raw_sample > 8, forcing coder 1\n");
            s->ac = 2;
        }
        if (!s->ac) {
            av_log(avctx, AV_LOG_ERROR, "bits_per_raw_sample of more than 8 needs -coder 1 currently\n");
            return AVERROR(ENOSYS);
        }
        break;
    default:
        av_log(avctx, AV_LOG_ERROR, "format not supported\n");
        return AVERROR(ENOSYS);
    }
    av_assert0(s->bits_per_raw_sample >= 8);

    if (s->transparency) {
        av_log(avctx, AV_LOG_WARNING, "Storing alpha plane, this will require a recent FFV1 decoder to playback!\n");
    }
    if (avctx->context_model > 1U) {
        av_log(avctx, AV_LOG_ERROR, "Invalid context model %d, valid values are 0 and 1\n", avctx->context_model);
        return AVERROR(EINVAL);
    }

    if (s->ac == AC_RANGE_CUSTOM_TAB)
        for (i = 1; i < 256; i++)
            s->state_transition[i] = ver2_state[i];

    for (i = 0; i < 256; i++) {
        s->quant_table_count = 2;
        if (s->bits_per_raw_sample <= 8) {
            s->quant_tables[0][0][i]=           quant11[i];
            s->quant_tables[0][1][i]=        11*quant11[i];
            s->quant_tables[0][2][i]=     11*11*quant11[i];
            s->quant_tables[1][0][i]=           quant11[i];
            s->quant_tables[1][1][i]=        11*quant11[i];
            s->quant_tables[1][2][i]=     11*11*quant5 [i];
            s->quant_tables[1][3][i]=   5*11*11*quant5 [i];
            s->quant_tables[1][4][i]= 5*5*11*11*quant5 [i];
        } else {
            s->quant_tables[0][0][i]=           quant9_10bit[i];
            s->quant_tables[0][1][i]=        11*quant9_10bit[i];
            s->quant_tables[0][2][i]=     11*11*quant9_10bit[i];
            s->quant_tables[1][0][i]=           quant9_10bit[i];
            s->quant_tables[1][1][i]=        11*quant9_10bit[i];
            s->quant_tables[1][2][i]=     11*11*quant5_10bit[i];
            s->quant_tables[1][3][i]=   5*11*11*quant5_10bit[i];
            s->quant_tables[1][4][i]= 5*5*11*11*quant5_10bit[i];
        }
    }
    s->context_count[0] = (11 * 11 * 11        + 1) / 2;
    s->context_count[1] = (11 * 11 * 5 * 5 * 5 + 1) / 2;
    memcpy(s->quant_table, s->quant_tables[avctx->context_model],
           sizeof(s->quant_table));

    for (i = 0; i < s->plane_count; i++) {
        PlaneContext *const p = &s->plane[i];

        memcpy(p->quant_table, s->quant_table, sizeof(p->quant_table));
        p->quant_table_index = avctx->context_model;
        p->context_count     = s->context_count[p->quant_table_index];
    }

    if ((ret = ff_ffv1_allocate_initial_states(s)) < 0)
        return ret;

#if FF_API_CODED_FRAME
FF_DISABLE_DEPRECATION_WARNINGS
    avctx->coded_frame->pict_type = AV_PICTURE_TYPE_I;
FF_ENABLE_DEPRECATION_WARNINGS
#endif

    if (!s->transparency)
        s->plane_count = 2;
    if (!s->chroma_planes && s->version > 3)
        s->plane_count--;

    avcodec_get_chroma_sub_sample(avctx->pix_fmt, &s->chroma_h_shift, &s->chroma_v_shift);
    s->picture_number = 0;

    if (avctx->flags & (AV_CODEC_FLAG_PASS1 | AV_CODEC_FLAG_PASS2)) {
        for (i = 0; i < s->quant_table_count; i++) {
            s->rc_stat2[i] = av_mallocz(s->context_count[i] *
                                        sizeof(*s->rc_stat2[i]));
            if (!s->rc_stat2[i])
                return AVERROR(ENOMEM);
        }
    }
    if (avctx->stats_in) {
        char *p = avctx->stats_in;
        uint8_t (*best_state)[256] = av_malloc_array(256, 256);
        int gob_count = 0;
        char *next;
        if (!best_state)
            return AVERROR(ENOMEM);

        av_assert0(s->version >= 2);

        for (;;) {
            for (j = 0; j < 256; j++)
                for (i = 0; i < 2; i++) {
                    s->rc_stat[j][i] = strtol(p, &next, 0);
                    if (next == p) {
                        av_log(avctx, AV_LOG_ERROR,
                               "2Pass file invalid at %d %d [%s]\n", j, i, p);
                        av_freep(&best_state);
                        return AVERROR_INVALIDDATA;
                    }
                    p = next;
                }
            for (i = 0; i < s->quant_table_count; i++)
                for (j = 0; j < s->context_count[i]; j++) {
                    for (k = 0; k < 32; k++)
                        for (m = 0; m < 2; m++) {
                            s->rc_stat2[i][j][k][m] = strtol(p, &next, 0);
                            if (next == p) {
                                av_log(avctx, AV_LOG_ERROR,
                                       "2Pass file invalid at %d %d %d %d [%s]\n",
                                       i, j, k, m, p);
                                av_freep(&best_state);
                                return AVERROR_INVALIDDATA;
                            }
                            p = next;
                        }
                }
            gob_count = strtol(p, &next, 0);
            if (next == p || gob_count <= 0) {
                av_log(avctx, AV_LOG_ERROR, "2Pass file invalid\n");
                av_freep(&best_state);
                return AVERROR_INVALIDDATA;
            }
            p = next;
            while (*p == '\n' || *p == ' ')
                p++;
            if (p[0] == 0)
                break;
        }
        sort_stt(s, s->state_transition);

        find_best_state(best_state, s->state_transition);

        for (i = 0; i < s->quant_table_count; i++) {
            for (k = 0; k < 32; k++) {
                double a=0, b=0;
                int jp = 0;
                for (j = 0; j < s->context_count[i]; j++) {
                    double p = 128;
                    if (s->rc_stat2[i][j][k][0] + s->rc_stat2[i][j][k][1] > 200 && j || a+b > 200) {
                        if (a+b)
                            p = 256.0 * b / (a + b);
                        s->initial_states[i][jp][k] =
                            best_state[av_clip(round(p), 1, 255)][av_clip_uint8((a + b) / gob_count)];
                        for(jp++; jp<j; jp++)
                            s->initial_states[i][jp][k] = s->initial_states[i][jp-1][k];
                        a=b=0;
                    }
                    a += s->rc_stat2[i][j][k][0];
                    b += s->rc_stat2[i][j][k][1];
                    if (a+b) {
                        p = 256.0 * b / (a + b);
                    }
                    s->initial_states[i][j][k] =
                        best_state[av_clip(round(p), 1, 255)][av_clip_uint8((a + b) / gob_count)];
                }
            }
        }
        av_freep(&best_state);
    }

    if (s->version > 1) {
        s->num_v_slices = (avctx->width > 352 || avctx->height > 288 || !avctx->slices) ? 2 : 1;
        for (; s->num_v_slices < 9; s->num_v_slices++) {
            for (s->num_h_slices = s->num_v_slices; s->num_h_slices < 2*s->num_v_slices; s->num_h_slices++) {
                if (avctx->slices == s->num_h_slices * s->num_v_slices && avctx->slices <= 64 || !avctx->slices)
                    goto slices_ok;
            }
        }
        av_log(avctx, AV_LOG_ERROR,
               "Unsupported number %d of slices requested, please specify a "
               "supported number with -slices (ex:4,6,9,12,16, ...)\n",
               avctx->slices);
        return AVERROR(ENOSYS);
slices_ok:
        if ((ret = write_extradata(s)) < 0)
            return ret;
    }

    if ((ret = ff_ffv1_init_slice_contexts(s)) < 0)
        return ret;
    s->slice_count = s->max_slice_count;
    if ((ret = ff_ffv1_init_slices_state(s)) < 0)
        return ret;

#define STATS_OUT_SIZE 1024 * 1024 * 6
    if (avctx->flags & AV_CODEC_FLAG_PASS1) {
        avctx->stats_out = av_mallocz(STATS_OUT_SIZE);
        if (!avctx->stats_out)
            return AVERROR(ENOMEM);
        for (i = 0; i < s->quant_table_count; i++)
            for (j = 0; j < s->max_slice_count; j++) {
                FFV1Context *sf = s->slice_context[j];
                av_assert0(!sf->rc_stat2[i]);
                sf->rc_stat2[i] = av_mallocz(s->context_count[i] *
                                             sizeof(*sf->rc_stat2[i]));
                if (!sf->rc_stat2[i])
                    return AVERROR(ENOMEM);
            }
    }

    return 0;
}

static void encode_slice_header(FFV1Context *f, FFV1Context *fs)
{
    RangeCoder *c = &fs->c;
    uint8_t state[CONTEXT_SIZE];
    int j;
    memset(state, 128, sizeof(state));

    put_symbol(c, state, (fs->slice_x     +1)*f->num_h_slices / f->width   , 0);
    put_symbol(c, state, (fs->slice_y     +1)*f->num_v_slices / f->height  , 0);
    put_symbol(c, state, (fs->slice_width +1)*f->num_h_slices / f->width -1, 0);
    put_symbol(c, state, (fs->slice_height+1)*f->num_v_slices / f->height-1, 0);
    for (j=0; j<f->plane_count; j++) {
        put_symbol(c, state, f->plane[j].quant_table_index, 0);
        av_assert0(f->plane[j].quant_table_index == f->avctx->context_model);
    }
    if (!f->picture.f->interlaced_frame)
        put_symbol(c, state, 3, 0);
    else
        put_symbol(c, state, 1 + !f->picture.f->top_field_first, 0);
    put_symbol(c, state, f->picture.f->sample_aspect_ratio.num, 0);
    put_symbol(c, state, f->picture.f->sample_aspect_ratio.den, 0);
    if (f->version > 3) {
        put_rac(c, state, fs->slice_coding_mode == 1);
        if (fs->slice_coding_mode == 1)
            ff_ffv1_clear_slice_state(f, fs);
        put_symbol(c, state, fs->slice_coding_mode, 0);
        if (fs->slice_coding_mode != 1) {
            put_symbol(c, state, fs->slice_rct_by_coef, 0);
            put_symbol(c, state, fs->slice_rct_ry_coef, 0);
        }
    }
}

static void choose_rct_params(FFV1Context *fs, const uint8_t *src[3], const int stride[3], int w, int h)
{
#define NB_Y_COEFF 15
    static const int rct_y_coeff[15][2] = {
        {0, 0}, //      4G
        {1, 1}, //  R + 2G + B
        {2, 2}, // 2R      + 2B
        {0, 2}, //      2G + 2B
        {2, 0}, // 2R + 2G
        {4, 0}, // 4R
        {0, 4}, //           4B

        {0, 3}, //      1G + 3B
        {3, 0}, // 3R + 1G
        {3, 1}, // 3R      +  B
        {1, 3}, //  R      + 3B
        {1, 2}, //  R +  G + 2B
        {2, 1}, // 2R +  G +  B
        {0, 1}, //      3G +  B
        {1, 0}, //  R + 3G
    };

    int stat[NB_Y_COEFF] = {0};
    int x, y, i, p, best;
    int16_t *sample[3];
    int lbd = fs->bits_per_raw_sample <= 8;

    for (y = 0; y < h; y++) {
        int lastr=0, lastg=0, lastb=0;
        for (p = 0; p < 3; p++)
            sample[p] = fs->sample_buffer + p*w;

        for (x = 0; x < w; x++) {
            int b, g, r;
            int ab, ag, ar;
            if (lbd) {
                unsigned v = *((const uint32_t*)(src[0] + x*4 + stride[0]*y));
                b =  v        & 0xFF;
                g = (v >>  8) & 0xFF;
                r = (v >> 16) & 0xFF;
            } else {
                b = *((const uint16_t*)(src[0] + x*2 + stride[0]*y));
                g = *((const uint16_t*)(src[1] + x*2 + stride[1]*y));
                r = *((const uint16_t*)(src[2] + x*2 + stride[2]*y));
            }

            ar = r - lastr;
            ag = g - lastg;
            ab = b - lastb;
            if (x && y) {
                int bg = ag - sample[0][x];
                int bb = ab - sample[1][x];
                int br = ar - sample[2][x];

                br -= bg;
                bb -= bg;

                for (i = 0; i<NB_Y_COEFF; i++) {
                    stat[i] += FFABS(bg + ((br*rct_y_coeff[i][0] + bb*rct_y_coeff[i][1])>>2));
                }

            }
            sample[0][x] = ag;
            sample[1][x] = ab;
            sample[2][x] = ar;

            lastr = r;
            lastg = g;
            lastb = b;
        }
    }

    best = 0;
    for (i=1; i<NB_Y_COEFF; i++) {
        if (stat[i] < stat[best])
            best = i;
    }

    fs->slice_rct_by_coef = rct_y_coeff[best][1];
    fs->slice_rct_ry_coef = rct_y_coeff[best][0];
}

static int encode_slice(AVCodecContext *c, void *arg)
{
    FFV1Context *fs  = *(void **)arg;
    FFV1Context *f   = fs->avctx->priv_data;
    int width        = fs->slice_width;
    int height       = fs->slice_height;
    int x            = fs->slice_x;
    int y            = fs->slice_y;
    const AVFrame *const p = f->picture.f;
    const int ps     = av_pix_fmt_desc_get(c->pix_fmt)->comp[0].step;
    int ret;
    RangeCoder c_bak = fs->c;
    const uint8_t *planes[3] = {p->data[0] + ps*x + y*p->linesize[0],
                                p->data[1] + ps*x + y*p->linesize[1],
                                p->data[2] + ps*x + y*p->linesize[2]};

    fs->slice_coding_mode = 0;
    if (f->version > 3) {
        choose_rct_params(fs, planes, p->linesize, width, height);
    } else {
        fs->slice_rct_by_coef = 1;
        fs->slice_rct_ry_coef = 1;
    }

retry:
    if (f->key_frame)
        ff_ffv1_clear_slice_state(f, fs);
    if (f->version > 2) {
        encode_slice_header(f, fs);
    }
    if (fs->ac == AC_GOLOMB_RICE) {
        if (f->version > 2)
            put_rac(&fs->c, (uint8_t[]) { 129 }, 0);
        fs->ac_byte_count = f->version > 2 || (!x && !y) ? ff_rac_terminate(&fs->c) : 0;
        init_put_bits(&fs->pb,
                      fs->c.bytestream_start + fs->ac_byte_count,
                      fs->c.bytestream_end - fs->c.bytestream_start - fs->ac_byte_count);
    }

    if (f->colorspace == 0) {
        const int chroma_width  = FF_CEIL_RSHIFT(width,  f->chroma_h_shift);
        const int chroma_height = FF_CEIL_RSHIFT(height, f->chroma_v_shift);
        const int cx            = x >> f->chroma_h_shift;
        const int cy            = y >> f->chroma_v_shift;

        ret = encode_plane(fs, p->data[0] + ps*x + y*p->linesize[0], width, height, p->linesize[0], 0);

        if (f->chroma_planes) {
            ret |= encode_plane(fs, p->data[1] + ps*cx+cy*p->linesize[1], chroma_width, chroma_height, p->linesize[1], 1);
            ret |= encode_plane(fs, p->data[2] + ps*cx+cy*p->linesize[2], chroma_width, chroma_height, p->linesize[2], 1);
        }
        if (fs->transparency)
            ret |= encode_plane(fs, p->data[3] + ps*x + y*p->linesize[3], width, height, p->linesize[3], 2);
    } else {
        ret = encode_rgb_frame(fs, planes, width, height, p->linesize);
    }
    emms_c();

    if (ret < 0) {
        av_assert0(fs->slice_coding_mode == 0);
        if (fs->version < 4 || !fs->ac) {
            av_log(c, AV_LOG_ERROR, "Buffer too small\n");
            return ret;
        }
        av_log(c, AV_LOG_DEBUG, "Coding slice as PCM\n");
        fs->slice_coding_mode = 1;
        fs->c = c_bak;
        goto retry;
    }

    return 0;
}

static int encode_frame(AVCodecContext *avctx, AVPacket *pkt,
                        const AVFrame *pict, int *got_packet)
{
    FFV1Context *f      = avctx->priv_data;
    RangeCoder *const c = &f->slice_context[0]->c;
    AVFrame *const p    = f->picture.f;
    int used_count      = 0;
    uint8_t keystate    = 128;
    uint8_t *buf_p;
    int i, ret;
    int64_t maxsize =   AV_INPUT_BUFFER_MIN_SIZE
                      + avctx->width*avctx->height*35LL*4;

    if(!pict) {
        if (avctx->flags & AV_CODEC_FLAG_PASS1) {
            int j, k, m;
            char *p   = avctx->stats_out;
            char *end = p + STATS_OUT_SIZE;

            memset(f->rc_stat, 0, sizeof(f->rc_stat));
            for (i = 0; i < f->quant_table_count; i++)
                memset(f->rc_stat2[i], 0, f->context_count[i] * sizeof(*f->rc_stat2[i]));

            av_assert0(f->slice_count == f->max_slice_count);
            for (j = 0; j < f->slice_count; j++) {
                FFV1Context *fs = f->slice_context[j];
                for (i = 0; i < 256; i++) {
                    f->rc_stat[i][0] += fs->rc_stat[i][0];
                    f->rc_stat[i][1] += fs->rc_stat[i][1];
                }
                for (i = 0; i < f->quant_table_count; i++) {
                    for (k = 0; k < f->context_count[i]; k++)
                        for (m = 0; m < 32; m++) {
                            f->rc_stat2[i][k][m][0] += fs->rc_stat2[i][k][m][0];
                            f->rc_stat2[i][k][m][1] += fs->rc_stat2[i][k][m][1];
                        }
                }
            }

            for (j = 0; j < 256; j++) {
                snprintf(p, end - p, "%" PRIu64 " %" PRIu64 " ",
                        f->rc_stat[j][0], f->rc_stat[j][1]);
                p += strlen(p);
            }
            snprintf(p, end - p, "\n");

            for (i = 0; i < f->quant_table_count; i++) {
                for (j = 0; j < f->context_count[i]; j++)
                    for (m = 0; m < 32; m++) {
                        snprintf(p, end - p, "%" PRIu64 " %" PRIu64 " ",
                                f->rc_stat2[i][j][m][0], f->rc_stat2[i][j][m][1]);
                        p += strlen(p);
                    }
            }
            snprintf(p, end - p, "%d\n", f->gob_count);
        }
        return 0;
    }

    if (f->version > 3)
        maxsize = AV_INPUT_BUFFER_MIN_SIZE + avctx->width*avctx->height*3LL*4;

    if ((ret = ff_alloc_packet2(avctx, pkt, maxsize, 0)) < 0)
        return ret;

    ff_init_range_encoder(c, pkt->data, pkt->size);
    ff_build_rac_states(c, 0.05 * (1LL << 32), 256 - 8);

    av_frame_unref(p);
    if ((ret = av_frame_ref(p, pict)) < 0)
        return ret;
    avctx->coded_frame->pict_type = AV_PICTURE_TYPE_I;

    if (avctx->gop_size == 0 || f->picture_number % avctx->gop_size == 0) {
        put_rac(c, &keystate, 1);
        f->key_frame = 1;
        f->gob_count++;
        write_header(f);
    } else {
        put_rac(c, &keystate, 0);
        f->key_frame = 0;
    }

    if (f->ac == AC_RANGE_CUSTOM_TAB) {
        int i;
        for (i = 1; i < 256; i++) {
            c->one_state[i]        = f->state_transition[i];
            c->zero_state[256 - i] = 256 - c->one_state[i];
        }
    }

    for (i = 1; i < f->slice_count; i++) {
        FFV1Context *fs = f->slice_context[i];
        uint8_t *start  = pkt->data + (pkt->size - used_count) * (int64_t)i / f->slice_count;
        int len         = pkt->size / f->slice_count;
        ff_init_range_encoder(&fs->c, start, len);
    }
    avctx->execute(avctx, encode_slice, &f->slice_context[0], NULL,
                   f->slice_count, sizeof(void *));

    buf_p = pkt->data;
    for (i = 0; i < f->slice_count; i++) {
        FFV1Context *fs = f->slice_context[i];
        int bytes;

        if (fs->ac != AC_GOLOMB_RICE) {
            uint8_t state = 129;
            put_rac(&fs->c, &state, 0);
            bytes = ff_rac_terminate(&fs->c);
        } else {
            flush_put_bits(&fs->pb); // FIXME: nicer padding
            bytes = fs->ac_byte_count + (put_bits_count(&fs->pb) + 7) / 8;
        }
        if (i > 0 || f->version > 2) {
            av_assert0(bytes < pkt->size / f->slice_count);
            memmove(buf_p, fs->c.bytestream_start, bytes);
            av_assert0(bytes < (1 << 24));
            AV_WB24(buf_p + bytes, bytes);
            bytes += 3;
        }
        if (f->ec) {
            unsigned v;
            buf_p[bytes++] = 0;
            v = av_crc(av_crc_get_table(AV_CRC_32_IEEE), 0, buf_p, bytes);
            AV_WL32(buf_p + bytes, v);
            bytes += 4;
        }
        buf_p += bytes;
    }

    if (avctx->flags & AV_CODEC_FLAG_PASS1)
        avctx->stats_out[0] = '\0';

#if FF_API_CODED_FRAME
FF_DISABLE_DEPRECATION_WARNINGS
    avctx->coded_frame->key_frame = f->key_frame;
FF_ENABLE_DEPRECATION_WARNINGS
#endif

    f->picture_number++;
    pkt->size   = buf_p - pkt->data;
    pkt->pts    =
    pkt->dts    = pict->pts;
    pkt->flags |= AV_PKT_FLAG_KEY * f->key_frame;
    *got_packet = 1;

    return 0;
}

static av_cold int encode_close(AVCodecContext *avctx)
{
    ff_ffv1_close(avctx);
    return 0;
}

#define OFFSET(x) offsetof(FFV1Context, x)
#define VE AV_OPT_FLAG_VIDEO_PARAM | AV_OPT_FLAG_ENCODING_PARAM
static const AVOption options[] = {
    { "slicecrc", "Protect slices with CRCs", OFFSET(ec), AV_OPT_TYPE_INT, { .i64 = -1 }, -1, 1, VE },
    { NULL }
};

static const AVClass ffv1_class = {
    .class_name = "ffv1 encoder",
    .item_name  = av_default_item_name,
    .option     = options,
    .version    = LIBAVUTIL_VERSION_INT,
};

static const AVCodecDefault ffv1_defaults[] = {
    { "coder", "-1" },
    { NULL },
};

AVCodec ff_ffv1_encoder = {
    .name           = "ffv1",
    .long_name      = NULL_IF_CONFIG_SMALL("FFmpeg video codec #1"),
    .type           = AVMEDIA_TYPE_VIDEO,
    .id             = AV_CODEC_ID_FFV1,
    .priv_data_size = sizeof(FFV1Context),
    .init           = encode_init,
    .encode2        = encode_frame,
    .close          = encode_close,
    .capabilities   = AV_CODEC_CAP_SLICE_THREADS | AV_CODEC_CAP_DELAY,
    .pix_fmts       = (const enum AVPixelFormat[]) {
        AV_PIX_FMT_YUV420P,   AV_PIX_FMT_YUVA420P,  AV_PIX_FMT_YUVA422P,  AV_PIX_FMT_YUV444P,
        AV_PIX_FMT_YUVA444P,  AV_PIX_FMT_YUV440P,   AV_PIX_FMT_YUV422P,   AV_PIX_FMT_YUV411P,
        AV_PIX_FMT_YUV410P,   AV_PIX_FMT_0RGB32,    AV_PIX_FMT_RGB32,     AV_PIX_FMT_YUV420P16,
        AV_PIX_FMT_YUV422P16, AV_PIX_FMT_YUV444P16, AV_PIX_FMT_YUV444P9,  AV_PIX_FMT_YUV422P9,
        AV_PIX_FMT_YUV420P9,  AV_PIX_FMT_YUV420P10, AV_PIX_FMT_YUV422P10, AV_PIX_FMT_YUV444P10,
        AV_PIX_FMT_YUVA444P16, AV_PIX_FMT_YUVA422P16, AV_PIX_FMT_YUVA420P16,
        AV_PIX_FMT_YUVA444P10, AV_PIX_FMT_YUVA422P10, AV_PIX_FMT_YUVA420P10,
        AV_PIX_FMT_YUVA444P9, AV_PIX_FMT_YUVA422P9, AV_PIX_FMT_YUVA420P9,
        AV_PIX_FMT_GRAY16,    AV_PIX_FMT_GRAY8,     AV_PIX_FMT_GBRP9,     AV_PIX_FMT_GBRP10,
        AV_PIX_FMT_GBRP12,    AV_PIX_FMT_GBRP14,
        AV_PIX_FMT_NONE

    },
    .defaults       = ffv1_defaults,
    .priv_class     = &ffv1_class,
};<|MERGE_RESOLUTION|>--- conflicted
+++ resolved
@@ -274,13 +274,8 @@
     int run_count = 0;
     int run_mode  = 0;
 
-<<<<<<< HEAD
-    if (s->ac) {
+    if (s->ac != AC_GOLOMB_RICE) {
         if (c->bytestream_end - c->bytestream < w * 35) {
-=======
-    if (s->ac != AC_GOLOMB_RICE) {
-        if (c->bytestream_end - c->bytestream < w * 20) {
->>>>>>> 4bb1070c
             av_log(s->avctx, AV_LOG_ERROR, "encoded frame too large\n");
             return AVERROR_INVALIDDATA;
         }
@@ -742,20 +737,10 @@
             av_log(avctx, AV_LOG_ERROR, "bits_per_raw_sample invalid\n");
             return AVERROR_INVALIDDATA;
         }
-<<<<<<< HEAD
-        if (!s->ac && avctx->coder_type == -1) {
-            av_log(avctx, AV_LOG_INFO, "bits_per_raw_sample > 8, forcing coder 1\n");
-            s->ac = 2;
-        }
-        if (!s->ac) {
-            av_log(avctx, AV_LOG_ERROR, "bits_per_raw_sample of more than 8 needs -coder 1 currently\n");
-            return AVERROR(ENOSYS);
-=======
         if (s->ac == AC_GOLOMB_RICE) {
             av_log(avctx, AV_LOG_INFO,
                    "bits_per_raw_sample > 8, forcing range coder\n");
             s->ac = AC_RANGE_CUSTOM_TAB;
->>>>>>> 4bb1070c
         }
         s->version = FFMAX(s->version, 1);
     case AV_PIX_FMT_GRAY8:
@@ -806,13 +791,10 @@
         s->colorspace = 1;
         s->chroma_planes = 1;
         s->version = FFMAX(s->version, 1);
-        if (!s->ac && avctx->coder_type == -1) {
-            av_log(avctx, AV_LOG_INFO, "bits_per_raw_sample > 8, forcing coder 1\n");
-            s->ac = 2;
-        }
-        if (!s->ac) {
-            av_log(avctx, AV_LOG_ERROR, "bits_per_raw_sample of more than 8 needs -coder 1 currently\n");
-            return AVERROR(ENOSYS);
+        if (s->ac == AC_GOLOMB_RICE) {
+            av_log(avctx, AV_LOG_INFO,
+                   "bits_per_raw_sample > 8, forcing coder 1\n");
+            s->ac = AC_RANGE_CUSTOM_TAB;
         }
         break;
     default:
