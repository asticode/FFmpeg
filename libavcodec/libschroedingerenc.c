--- conflicted
+++ resolved
@@ -299,12 +299,8 @@
         case SCHRO_STATE_HAVE_BUFFER:
         case SCHRO_STATE_END_OF_STREAM:
             enc_buf = schro_encoder_pull(encoder, &presentation_frame);
-<<<<<<< HEAD
-            av_assert0(enc_buf->length > 0);
-=======
             if (enc_buf->length <= 0)
                 return AVERROR_BUG;
->>>>>>> 6f270da6
             parse_code = enc_buf->data[4];
 
             /* All non-frame data is prepended to actual frame data to
