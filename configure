#!/bin/sh
#
# FFmpeg configure script
#
# Copyright (c) 2000-2002 Fabrice Bellard
# Copyright (c) 2005-2008 Diego Biurrun
# Copyright (c) 2005-2008 Mans Rullgard
#

# Prevent locale nonsense from breaking basic text processing.
LC_ALL=C
export LC_ALL

# make sure we are running under a compatible shell
# try to make this part work with most shells

try_exec(){
    echo "Trying shell $1"
    type "$1" > /dev/null 2>&1 && exec "$@"
}

unset foo
(: ${foo%%bar}) 2> /dev/null
E1="$?"

(: ${foo?}) 2> /dev/null
E2="$?"

if test "$E1" != 0 || test "$E2" = 0; then
    echo "Broken shell detected.  Trying alternatives."
    export FF_CONF_EXEC
    if test "0$FF_CONF_EXEC" -lt 1; then
        FF_CONF_EXEC=1
        try_exec bash "$0" "$@"
    fi
    if test "0$FF_CONF_EXEC" -lt 2; then
        FF_CONF_EXEC=2
        try_exec ksh "$0" "$@"
    fi
    if test "0$FF_CONF_EXEC" -lt 3; then
        FF_CONF_EXEC=3
        try_exec /usr/xpg4/bin/sh "$0" "$@"
    fi
    echo "No compatible shell script interpreter found."
    echo "This configure script requires a POSIX-compatible shell"
    echo "such as bash or ksh."
    echo "THIS IS NOT A BUG IN FFMPEG, DO NOT REPORT IT AS SUCH."
    echo "Instead, install a working POSIX-compatible shell."
    echo "Disabling this configure test will create a broken FFmpeg."
    if test "$BASH_VERSION" = '2.04.0(1)-release'; then
        echo "This bash version ($BASH_VERSION) is broken on your platform."
        echo "Upgrade to a later version if available."
    fi
    exit 1
fi

test -d /usr/xpg4/bin && PATH=/usr/xpg4/bin:$PATH

show_help(){
    cat <<EOF
Usage: configure [options]
Options: [defaults in brackets after descriptions]

Help options:
  --help                   print this message
  --quiet                  Suppress showing informative output
  --list-decoders          show all available decoders
  --list-encoders          show all available encoders
  --list-hwaccels          show all available hardware accelerators
  --list-demuxers          show all available demuxers
  --list-muxers            show all available muxers
  --list-parsers           show all available parsers
  --list-protocols         show all available protocols
  --list-bsfs              show all available bitstream filters
  --list-indevs            show all available input devices
  --list-outdevs           show all available output devices
  --list-filters           show all available filters

Standard options:
  --logfile=FILE           log tests and output to FILE [config.log]
  --disable-logging        do not log configure debug information
  --fatal-warnings         fail if any configure warning is generated
  --prefix=PREFIX          install in PREFIX [$prefix_default]
  --bindir=DIR             install binaries in DIR [PREFIX/bin]
  --datadir=DIR            install data files in DIR [PREFIX/share/ffmpeg]
  --docdir=DIR             install documentation in DIR [PREFIX/share/doc/ffmpeg]
  --libdir=DIR             install libs in DIR [PREFIX/lib]
  --shlibdir=DIR           install shared libs in DIR [LIBDIR]
  --incdir=DIR             install includes in DIR [PREFIX/include]
  --mandir=DIR             install man page in DIR [PREFIX/share/man]
  --pkgconfigdir=DIR       install pkg-config files in DIR [LIBDIR/pkgconfig]
  --enable-rpath           use rpath to allow installing libraries in paths
                           not part of the dynamic linker search path
                           use rpath when linking programs (USE WITH CARE)
  --install-name-dir=DIR   Darwin directory name for installed targets

Licensing options:
  --enable-gpl             allow use of GPL code, the resulting libs
                           and binaries will be under GPL [no]
  --enable-version3        upgrade (L)GPL to version 3 [no]
  --enable-nonfree         allow use of nonfree code, the resulting libs
                           and binaries will be unredistributable [no]

Configuration options:
  --disable-static         do not build static libraries [no]
  --enable-shared          build shared libraries [no]
  --enable-small           optimize for size instead of speed
  --disable-runtime-cpudetect disable detecting CPU capabilities at runtime (smaller binary)
  --enable-gray            enable full grayscale support (slower color)
  --disable-swscale-alpha  disable alpha channel support in swscale
  --disable-all            disable building components, libraries and programs
  --enable-raise-major     increase major version numbers in sonames [no]

Program options:
  --disable-programs       do not build command line programs
  --disable-ffmpeg         disable ffmpeg build
  --disable-ffplay         disable ffplay build
  --disable-ffprobe        disable ffprobe build
  --disable-ffserver       disable ffserver build

Documentation options:
  --disable-doc            do not build documentation
  --disable-htmlpages      do not build HTML documentation pages
  --disable-manpages       do not build man documentation pages
  --disable-podpages       do not build POD documentation pages
  --disable-txtpages       do not build text documentation pages

Component options:
  --disable-avdevice       disable libavdevice build
  --disable-avcodec        disable libavcodec build
  --disable-avformat       disable libavformat build
  --disable-swresample     disable libswresample build
  --disable-swscale        disable libswscale build
  --disable-postproc       disable libpostproc build
  --disable-avfilter       disable libavfilter build
  --enable-avresample      enable libavresample build [no]
  --disable-pthreads       disable pthreads [autodetect]
  --disable-w32threads     disable Win32 threads [autodetect]
  --disable-os2threads     disable OS/2 threads [autodetect]
  --disable-network        disable network support [no]
  --disable-dct            disable DCT code
  --disable-dwt            disable DWT code
  --disable-error-resilience disable error resilience code
  --disable-lsp            disable LSP code
  --disable-lzo            disable LZO decoder code
  --disable-mdct           disable MDCT code
  --disable-rdft           disable RDFT code
  --disable-fft            disable FFT code
  --disable-faan           disable floating point AAN (I)DCT code
  --disable-pixelutils     disable pixel utils in libavutil

Individual component options:
  --disable-everything     disable all components listed below
  --disable-encoder=NAME   disable encoder NAME
  --enable-encoder=NAME    enable encoder NAME
  --disable-encoders       disable all encoders
  --disable-decoder=NAME   disable decoder NAME
  --enable-decoder=NAME    enable decoder NAME
  --disable-decoders       disable all decoders
  --disable-hwaccel=NAME   disable hwaccel NAME
  --enable-hwaccel=NAME    enable hwaccel NAME
  --disable-hwaccels       disable all hwaccels
  --disable-muxer=NAME     disable muxer NAME
  --enable-muxer=NAME      enable muxer NAME
  --disable-muxers         disable all muxers
  --disable-demuxer=NAME   disable demuxer NAME
  --enable-demuxer=NAME    enable demuxer NAME
  --disable-demuxers       disable all demuxers
  --enable-parser=NAME     enable parser NAME
  --disable-parser=NAME    disable parser NAME
  --disable-parsers        disable all parsers
  --enable-bsf=NAME        enable bitstream filter NAME
  --disable-bsf=NAME       disable bitstream filter NAME
  --disable-bsfs           disable all bitstream filters
  --enable-protocol=NAME   enable protocol NAME
  --disable-protocol=NAME  disable protocol NAME
  --disable-protocols      disable all protocols
  --enable-indev=NAME      enable input device NAME
  --disable-indev=NAME     disable input device NAME
  --disable-indevs         disable input devices
  --enable-outdev=NAME     enable output device NAME
  --disable-outdev=NAME    disable output device NAME
  --disable-outdevs        disable output devices
  --disable-devices        disable all devices
  --enable-filter=NAME     enable filter NAME
  --disable-filter=NAME    disable filter NAME
  --disable-filters        disable all filters

External library support:

  Using any of the following switches will allow FFmpeg to link to the
  corresponding external library. All the components depending on that library
  will become enabled, if all their other dependencies are met and they are not
  explicitly disabled. E.g. --enable-libwavpack will enable linking to
  libwavpack and allow the libwavpack encoder to be built, unless it is
  specifically disabled with --disable-encoder=libwavpack.

  Note that only the system libraries are auto-detected. All the other external
  libraries must be explicitly enabled.

  Also note that the following help text describes the purpose of the libraries
  themselves, not all their features will necessarily be usable by FFmpeg.

  --enable-avisynth        enable reading of AviSynth script files [no]
  --disable-bzlib          disable bzlib [autodetect]
  --enable-chromaprint     enable audio fingerprinting with chromaprint [no]
  --enable-frei0r          enable frei0r video filtering [no]
  --enable-gcrypt          enable gcrypt, needed for rtmp(t)e support
                           if openssl, librtmp or gmp is not used [no]
  --enable-gmp             enable gmp, needed for rtmp(t)e support
                           if openssl or librtmp is not used [no]
  --enable-gnutls          enable gnutls, needed for https support
                           if openssl is not used [no]
  --disable-iconv          disable iconv [autodetect]
  --enable-jni             enable JNI support [no]
  --enable-ladspa          enable LADSPA audio filtering [no]
  --enable-libass          enable libass subtitles rendering,
                           needed for subtitles and ass filter [no]
  --enable-libbluray       enable BluRay reading using libbluray [no]
  --enable-libbs2b         enable bs2b DSP library [no]
  --enable-libcaca         enable textual display using libcaca [no]
  --enable-libcelt         enable CELT decoding via libcelt [no]
  --enable-libcdio         enable audio CD grabbing with libcdio [no]
  --enable-libdc1394       enable IIDC-1394 grabbing using libdc1394
                           and libraw1394 [no]
  --enable-libfdk-aac      enable AAC de/encoding via libfdk-aac [no]
  --enable-libflite        enable flite (voice synthesis) support via libflite [no]
  --enable-libfontconfig   enable libfontconfig, useful for drawtext filter [no]
  --enable-libfreetype     enable libfreetype, needed for drawtext filter [no]
  --enable-libfribidi      enable libfribidi, improves drawtext filter [no]
  --enable-libgme          enable Game Music Emu via libgme [no]
  --enable-libgsm          enable GSM de/encoding via libgsm [no]
  --enable-libiec61883     enable iec61883 via libiec61883 [no]
  --enable-libilbc         enable iLBC de/encoding via libilbc [no]
  --enable-libkvazaar      enable HEVC encoding via libkvazaar [no]
  --enable-libmodplug      enable ModPlug via libmodplug [no]
  --enable-libmp3lame      enable MP3 encoding via libmp3lame [no]
  --enable-libnut          enable NUT (de)muxing via libnut,
                           native (de)muxer exists [no]
  --enable-libopencore-amrnb enable AMR-NB de/encoding via libopencore-amrnb [no]
  --enable-libopencore-amrwb enable AMR-WB decoding via libopencore-amrwb [no]
  --enable-libopencv       enable video filtering via libopencv [no]
  --enable-libopenh264     enable H.264 encoding via OpenH264 [no]
  --enable-libopenjpeg     enable JPEG 2000 de/encoding via OpenJPEG [no]
  --enable-libopenmpt      enable decoding tracked files via libopenmpt [no]
  --enable-libopus         enable Opus de/encoding via libopus [no]
  --enable-libpulse        enable Pulseaudio input via libpulse [no]
  --enable-librubberband   enable rubberband needed for rubberband filter [no]
  --enable-librtmp         enable RTMP[E] support via librtmp [no]
  --enable-libschroedinger enable Dirac de/encoding via libschroedinger [no]
  --enable-libshine        enable fixed-point MP3 encoding via libshine [no]
  --enable-libsmbclient    enable Samba protocol via libsmbclient [no]
  --enable-libsnappy       enable Snappy compression, needed for hap encoding [no]
  --enable-libsoxr         enable Include libsoxr resampling [no]
  --enable-libspeex        enable Speex de/encoding via libspeex [no]
  --enable-libssh          enable SFTP protocol via libssh [no]
  --enable-libtesseract    enable Tesseract, needed for ocr filter [no]
  --enable-libtheora       enable Theora encoding via libtheora [no]
  --enable-libtwolame      enable MP2 encoding via libtwolame [no]
  --enable-libv4l2         enable libv4l2/v4l-utils [no]
  --enable-libvidstab      enable video stabilization using vid.stab [no]
  --enable-libvo-amrwbenc  enable AMR-WB encoding via libvo-amrwbenc [no]
  --enable-libvorbis       enable Vorbis en/decoding via libvorbis,
                           native implementation exists [no]
  --enable-libvpx          enable VP8 and VP9 de/encoding via libvpx [no]
  --enable-libwavpack      enable wavpack encoding via libwavpack [no]
  --enable-libwebp         enable WebP encoding via libwebp [no]
  --enable-libx264         enable H.264 encoding via x264 [no]
  --enable-libx265         enable HEVC encoding via x265 [no]
  --enable-libxavs         enable AVS encoding via xavs [no]
  --enable-libxcb          enable X11 grabbing using XCB [autodetect]
  --enable-libxcb-shm      enable X11 grabbing shm communication [autodetect]
  --enable-libxcb-xfixes   enable X11 grabbing mouse rendering [autodetect]
  --enable-libxcb-shape    enable X11 grabbing shape rendering [autodetect]
  --enable-libxvid         enable Xvid encoding via xvidcore,
                           native MPEG-4/Xvid encoder exists [no]
  --enable-libzimg         enable z.lib, needed for zscale filter [no]
  --enable-libzmq          enable message passing via libzmq [no]
  --enable-libzvbi         enable teletext support via libzvbi [no]
  --disable-lzma           disable lzma [autodetect]
  --enable-decklink        enable Blackmagic DeckLink I/O support [no]
  --enable-mediacodec      enable Android MediaCodec support [no]
  --enable-netcdf          enable NetCDF, needed for sofalizer filter [no]
  --enable-openal          enable OpenAL 1.1 capture support [no]
  --enable-opencl          enable OpenCL code
  --enable-opengl          enable OpenGL rendering [no]
  --enable-openssl         enable openssl, needed for https support
                           if gnutls is not used [no]
  --disable-schannel       disable SChannel SSP, needed for TLS support on
                           Windows if openssl and gnutls are not used [autodetect]
  --disable-sdl2           disable sdl2 [autodetect]
  --disable-securetransport disable Secure Transport, needed for TLS support
                           on OSX if openssl and gnutls are not used [autodetect]
  --disable-xlib           disable xlib [autodetect]
  --disable-zlib           disable zlib [autodetect]

  The following libraries provide various hardware acceleration features:
  --disable-audiotoolbox   disable Apple AudioToolbox code [autodetect]
  --disable-cuda           disable dynamically linked Nvidia CUDA code [autodetect]
  --disable-cuvid          disable Nvidia CUVID support [autodetect]
  --disable-d3d11va        disable Microsoft Direct3D 11 video acceleration code [autodetect]
  --disable-dxva2          disable Microsoft DirectX 9 video acceleration code [autodetect]
  --enable-libmfx          enable Intel MediaSDK (AKA Quick Sync Video) code via libmfx [no]
  --enable-libnpp          enable Nvidia Performance Primitives-based code [no]
  --enable-mmal            enable Broadcom Multi-Media Abstraction Layer (Raspberry Pi) via MMAL [no]
  --disable-nvenc          disable Nvidia video encoding code [autodetect]
  --enable-omx             enable OpenMAX IL code [no]
  --enable-omx-rpi         enable OpenMAX IL code for Raspberry Pi [no]
  --disable-vaapi          disable Video Acceleration API (mainly Unix/Intel) code [autodetect]
  --disable-vda            disable Apple Video Decode Acceleration code [autodetect]
  --disable-vdpau          disable Nvidia Video Decode and Presentation API for Unix code [autodetect]
  --disable-videotoolbox   disable VideoToolbox code [autodetect]

Toolchain options:
  --arch=ARCH              select architecture [$arch]
  --cpu=CPU                select the minimum required CPU (affects
                           instruction selection, may crash on older CPUs)
  --cross-prefix=PREFIX    use PREFIX for compilation tools [$cross_prefix]
  --progs-suffix=SUFFIX    program name suffix []
  --enable-cross-compile   assume a cross-compiler is used
  --sysroot=PATH           root of cross-build tree
  --sysinclude=PATH        location of cross-build system headers
  --target-os=OS           compiler targets OS [$target_os]
  --target-exec=CMD        command to run executables on target
  --target-path=DIR        path to view of build directory on target
  --target-samples=DIR     path to samples directory on target
  --tempprefix=PATH        force fixed dir/prefix instead of mktemp for checks
  --toolchain=NAME         set tool defaults according to NAME
  --nm=NM                  use nm tool NM [$nm_default]
  --ar=AR                  use archive tool AR [$ar_default]
  --as=AS                  use assembler AS [$as_default]
  --ln_s=LN_S              use symbolic link tool LN_S [$ln_s_default]
  --strip=STRIP            use strip tool STRIP [$strip_default]
  --windres=WINDRES        use windows resource compiler WINDRES [$windres_default]
  --yasmexe=EXE            use yasm-compatible assembler EXE [$yasmexe_default]
  --cc=CC                  use C compiler CC [$cc_default]
  --cxx=CXX                use C compiler CXX [$cxx_default]
  --objcc=OCC              use ObjC compiler OCC [$cc_default]
  --dep-cc=DEPCC           use dependency generator DEPCC [$cc_default]
  --ld=LD                  use linker LD [$ld_default]
  --pkg-config=PKGCONFIG   use pkg-config tool PKGCONFIG [$pkg_config_default]
  --pkg-config-flags=FLAGS pass additional flags to pkgconf []
  --ranlib=RANLIB          use ranlib RANLIB [$ranlib_default]
  --doxygen=DOXYGEN        use DOXYGEN to generate API doc [$doxygen_default]
  --host-cc=HOSTCC         use host C compiler HOSTCC
  --host-cflags=HCFLAGS    use HCFLAGS when compiling for host
  --host-cppflags=HCPPFLAGS use HCPPFLAGS when compiling for host
  --host-ld=HOSTLD         use host linker HOSTLD
  --host-ldflags=HLDFLAGS  use HLDFLAGS when linking for host
  --host-libs=HLIBS        use libs HLIBS when linking for host
  --host-os=OS             compiler host OS [$target_os]
  --extra-cflags=ECFLAGS   add ECFLAGS to CFLAGS [$CFLAGS]
  --extra-cxxflags=ECFLAGS add ECFLAGS to CXXFLAGS [$CXXFLAGS]
  --extra-objcflags=FLAGS  add FLAGS to OBJCFLAGS [$CFLAGS]
  --extra-ldflags=ELDFLAGS add ELDFLAGS to LDFLAGS [$LDFLAGS]
  --extra-ldexeflags=ELDFLAGS add ELDFLAGS to LDEXEFLAGS [$LDEXEFLAGS]
  --extra-ldlibflags=ELDFLAGS add ELDFLAGS to LDLIBFLAGS [$LDLIBFLAGS]
  --extra-libs=ELIBS       add ELIBS [$ELIBS]
  --extra-version=STRING   version string suffix []
  --optflags=OPTFLAGS      override optimization-related compiler flags
  --build-suffix=SUFFIX    library name suffix []
  --enable-pic             build position-independent code
  --enable-thumb           compile for Thumb instruction set
  --enable-lto             use link-time optimization
  --env="ENV=override"     override the environment variables

Advanced options (experts only):
  --malloc-prefix=PREFIX   prefix malloc and related names with PREFIX
  --custom-allocator=NAME  use a supported custom allocator
  --disable-symver         disable symbol versioning
  --enable-hardcoded-tables use hardcoded tables instead of runtime generation
  --disable-safe-bitstream-reader
                           disable buffer boundary checking in bitreaders
                           (faster, but may crash)
  --sws-max-filter-size=N  the max filter size swscale uses [$sws_max_filter_size_default]

Optimization options (experts only):
  --disable-asm            disable all assembly optimizations
  --disable-altivec        disable AltiVec optimizations
  --disable-vsx            disable VSX optimizations
  --disable-power8         disable POWER8 optimizations
  --disable-amd3dnow       disable 3DNow! optimizations
  --disable-amd3dnowext    disable 3DNow! extended optimizations
  --disable-mmx            disable MMX optimizations
  --disable-mmxext         disable MMXEXT optimizations
  --disable-sse            disable SSE optimizations
  --disable-sse2           disable SSE2 optimizations
  --disable-sse3           disable SSE3 optimizations
  --disable-ssse3          disable SSSE3 optimizations
  --disable-sse4           disable SSE4 optimizations
  --disable-sse42          disable SSE4.2 optimizations
  --disable-avx            disable AVX optimizations
  --disable-xop            disable XOP optimizations
  --disable-fma3           disable FMA3 optimizations
  --disable-fma4           disable FMA4 optimizations
  --disable-avx2           disable AVX2 optimizations
  --disable-aesni          disable AESNI optimizations
  --disable-armv5te        disable armv5te optimizations
  --disable-armv6          disable armv6 optimizations
  --disable-armv6t2        disable armv6t2 optimizations
  --disable-vfp            disable VFP optimizations
  --disable-neon           disable NEON optimizations
  --disable-inline-asm     disable use of inline assembly
  --disable-yasm           disable use of nasm/yasm assembly
  --disable-mipsdsp        disable MIPS DSP ASE R1 optimizations
  --disable-mipsdspr2      disable MIPS DSP ASE R2 optimizations
  --disable-msa            disable MSA optimizations
  --disable-mipsfpu        disable floating point MIPS optimizations
  --disable-mmi            disable Loongson SIMD optimizations
  --disable-fast-unaligned consider unaligned accesses slow

Developer options (useful when working on FFmpeg itself):
  --disable-debug          disable debugging symbols
  --enable-debug=LEVEL     set the debug level [$debuglevel]
  --disable-optimizations  disable compiler optimizations
  --enable-extra-warnings  enable more compiler warnings
  --disable-stripping      disable stripping of executables and shared libraries
  --assert-level=level     0(default), 1 or 2, amount of assertion testing,
                           2 causes a slowdown at runtime.
  --enable-memory-poisoning fill heap uninitialized allocated space with arbitrary data
  --valgrind=VALGRIND      run "make fate" tests through valgrind to detect memory
                           leaks and errors, using the specified valgrind binary.
                           Cannot be combined with --target-exec
  --enable-ftrapv          Trap arithmetic overflows
  --samples=PATH           location of test samples for FATE, if not set use
                           \$FATE_SAMPLES at make invocation time.
  --enable-neon-clobber-test check NEON registers for clobbering (should be
                           used only for debugging purposes)
  --enable-xmm-clobber-test check XMM registers for clobbering (Win64-only;
                           should be used only for debugging purposes)
  --enable-random          randomly enable/disable components
  --disable-random
  --enable-random=LIST     randomly enable/disable specific components or
  --disable-random=LIST    component groups. LIST is a comma-separated list
                           of NAME[:PROB] entries where NAME is a component
                           (group) and PROB the probability associated with
                           NAME (default 0.5).
  --random-seed=VALUE      seed value for --enable/disable-random
  --disable-valgrind-backtrace do not print a backtrace under Valgrind
                           (only applies to --disable-optimizations builds)

NOTE: Object files are built at the place where configure is launched.
EOF
  exit 0
}

quotes='""'
if test -t 1 && which tput >/dev/null 2>&1; then
    ncolors=$(tput colors)
    if test -n "$ncolors" && test $ncolors -ge 8; then
        bold_color=$(tput bold)
        warn_color=$(tput setaf 3)
        error_color=$(tput setaf 1)
        reset_color=$(tput sgr0)
    fi
    # 72 used instead of 80 since that's the default of pr
    ncols=$(tput cols)
fi
: ${ncols:=72}

log(){
    echo "$@" >> $logfile
}

log_file(){
    log BEGIN $1
    pr -n -t $1 >> $logfile
    log END $1
}

warn(){
    log "WARNING: $*"
    WARNINGS="${WARNINGS}WARNING: $*\n"
}

die(){
    log "$@"
    echo "$error_color$bold_color$@$reset_color"
    cat <<EOF

If you think configure made a mistake, make sure you are using the latest
version from Git.  If the latest version fails, report the problem to the
ffmpeg-user@ffmpeg.org mailing list or IRC #ffmpeg on irc.freenode.net.
EOF
    if disabled logging; then
        cat <<EOF
Rerun configure with logging enabled (do not use --disable-logging), and
include the log this produces with your report.
EOF
    else
        cat <<EOF
Include the log file "$logfile" produced by configure as this will help
solve the problem.
EOF
    fi
    exit 1
}

# Avoid locale weirdness, besides we really just want to translate ASCII.
toupper(){
    echo "$@" | tr abcdefghijklmnopqrstuvwxyz ABCDEFGHIJKLMNOPQRSTUVWXYZ
}

tolower(){
    echo "$@" | tr ABCDEFGHIJKLMNOPQRSTUVWXYZ abcdefghijklmnopqrstuvwxyz
}

c_escape(){
    echo "$*" | sed 's/["\\]/\\\0/g'
}

sh_quote(){
    v=$(echo "$1" | sed "s/'/'\\\\''/g")
    test "x$v" = "x${v#*[!A-Za-z0-9_/.+-]}" || v="'$v'"
    echo "$v"
}

cleanws(){
    echo "$@" | sed 's/^ *//;s/[[:space:]][[:space:]]*/ /g;s/ *$//'
}

filter(){
    pat=$1
    shift
    for v; do
        eval "case $v in $pat) printf '%s ' $v ;; esac"
    done
}

filter_out(){
    pat=$1
    shift
    for v; do
        eval "case $v in $pat) ;; *) printf '%s ' $v ;; esac"
    done
}

map(){
    m=$1
    shift
    for v; do eval $m; done
}

add_suffix(){
    suffix=$1
    shift
    for v; do echo ${v}${suffix}; done
}

set_all(){
    value=$1
    shift
    for var in $*; do
        eval $var=$value
    done
}

set_weak(){
    value=$1
    shift
    for var; do
        eval : \${$var:=$value}
    done
}

sanitize_var_name(){
    echo $@ | sed 's/[^A-Za-z0-9_]/_/g'
}

set_safe(){
    var=$1
    shift
    eval $(sanitize_var_name "$var")='$*'
}

get_safe(){
    eval echo \$$(sanitize_var_name "$1")
}

pushvar(){
    for pvar in $*; do
        eval level=\${${pvar}_level:=0}
        eval ${pvar}_${level}="\$$pvar"
        eval ${pvar}_level=$(($level+1))
    done
}

popvar(){
    for pvar in $*; do
        eval level=\${${pvar}_level:-0}
        test $level = 0 && continue
        eval level=$(($level-1))
        eval $pvar="\${${pvar}_${level}}"
        eval ${pvar}_level=$level
        eval unset ${pvar}_${level}
    done
}

request(){
    for var in $*; do
        eval ${var}_requested=yes
        eval $var=
    done
}

enable(){
    set_all yes $*
}

disable(){
    set_all no $*
}

enable_weak(){
    set_weak yes $*
}

disable_weak(){
    set_weak no $*
}

enable_safe(){
    for var; do
        enable $(echo "$var" | sed 's/[^A-Za-z0-9_]/_/g')
    done
}

disable_safe(){
    for var; do
        disable $(echo "$var" | sed 's/[^A-Za-z0-9_]/_/g')
    done
}

do_enable_deep(){
    for var; do
        enabled $var && continue
        eval sel="\$${var}_select"
        eval sgs="\$${var}_suggest"
        pushvar var sgs
        enable_deep $sel
        popvar sgs
        enable_deep_weak $sgs
        popvar var
    done
}

enable_deep(){
    do_enable_deep $*
    enable $*
}

enable_deep_weak(){
    for var; do
        disabled $var && continue
        pushvar var
        do_enable_deep $var
        popvar var
        enable_weak $var
    done
}

requested(){
    test "${1#!}" = "$1" && op='=' || op=!=
    eval test "x\$${1#!}_requested" $op "xyes"
}

enabled(){
    test "${1#!}" = "$1" && op='=' || op=!=
    eval test "x\$${1#!}" $op "xyes"
}

disabled(){
    test "${1#!}" = "$1" && op='=' || op=!=
    eval test "x\$${1#!}" $op "xno"
}

enabled_all(){
    for opt; do
        enabled $opt || return 1
    done
}

disabled_all(){
    for opt; do
        disabled $opt || return 1
    done
}

enabled_any(){
    for opt; do
        enabled $opt && return 0
    done
}

disabled_any(){
    for opt; do
        disabled $opt && return 0
    done
    return 1
}

set_default(){
    for opt; do
        eval : \${$opt:=\$${opt}_default}
    done
}

is_in(){
    value=$1
    shift
    for var in $*; do
        [ $var = $value ] && return 0
    done
    return 1
}

do_check_deps(){
    for cfg; do
        cfg="${cfg#!}"
        enabled ${cfg}_checking && die "Circular dependency for $cfg."
        disabled ${cfg}_checking && continue
        enable ${cfg}_checking
        append allopts $cfg

        eval dep_all="\$${cfg}_deps"
        eval dep_any="\$${cfg}_deps_any"
        eval dep_sel="\$${cfg}_select"
        eval dep_sgs="\$${cfg}_suggest"
        eval dep_ifa="\$${cfg}_if"
        eval dep_ifn="\$${cfg}_if_any"

        pushvar cfg dep_all dep_any dep_sel dep_sgs dep_ifa dep_ifn
        do_check_deps $dep_all $dep_any $dep_sel $dep_sgs $dep_ifa $dep_ifn
        popvar cfg dep_all dep_any dep_sel dep_sgs dep_ifa dep_ifn

        [ -n "$dep_ifa" ] && { enabled_all $dep_ifa && enable_weak $cfg; }
        [ -n "$dep_ifn" ] && { enabled_any $dep_ifn && enable_weak $cfg; }
        enabled_all  $dep_all || { disable $cfg && requested $cfg && die "ERROR: $cfg requested, but not all dependencies are satisfied: $dep_all"; }
        enabled_any  $dep_any || { disable $cfg && requested $cfg && die "ERROR: $cfg requested, but not any dependency is satisfied: $dep_any"; }
        disabled_any $dep_sel && { disable $cfg && requested $cfg && die "ERROR: $cfg requested, but some selected dependency is unsatisfied: $dep_sel"; }

        if enabled $cfg; then
            enable_deep $dep_sel
            enable_deep_weak $dep_sgs
        fi

        disable ${cfg}_checking
    done
}

check_deps(){
    unset allopts

    do_check_deps "$@"

    for cfg in $allopts; do
        enabled $cfg || continue
        eval dep_extralibs="\$${cfg}_extralibs"
        test -n "$dep_extralibs" && add_extralibs $dep_extralibs
    done
}

print_config(){
    pfx=$1
    files=$2
    shift 2
    map 'eval echo "$v \${$v:-no}"' "$@" |
    awk "BEGIN { split(\"$files\", files) }
        {
            c = \"$pfx\" toupper(\$1);
            v = \$2;
            sub(/yes/, 1, v);
            sub(/no/,  0, v);
            for (f in files) {
                file = files[f];
                if (file ~ /\\.h\$/) {
                    printf(\"#define %s %d\\n\", c, v) >>file;
                } else if (file ~ /\\.asm\$/) {
                    printf(\"%%define %s %d\\n\", c, v) >>file;
                } else if (file ~ /\\.mak\$/) {
                    n = -v ? \"\" : \"!\";
                    printf(\"%s%s=yes\\n\", n, c) >>file;
                } else if (file ~ /\\.texi\$/) {
                    pre = -v ? \"\" : \"@c \";
                    yesno = \$2;
                    c2 = tolower(c);
                    gsub(/_/, \"-\", c2);
                    printf(\"%s@set %s %s\\n\", pre, c2, yesno) >>file;
                }
            }
        }"
}

print_enabled(){
    suf=$1
    shift
    for v; do
        enabled $v && printf "%s\n" ${v%$suf}
    done
}

append(){
    var=$1
    shift
    eval "$var=\"\$$var $*\""
}

prepend(){
    var=$1
    shift
    eval "$var=\"$* \$$var\""
}

unique(){
    var=$1
    uniq_list=""
    for tok in $(eval echo \$$var); do
        uniq_list="$(filter_out $tok $uniq_list) $tok"
    done
    eval "$var=\"${uniq_list}\""
}

add_cppflags(){
    append CPPFLAGS "$@"
}

add_cflags(){
    append CFLAGS $($cflags_filter "$@")
}

add_cflags_headers(){
    append CFLAGS_HEADERS $($cflags_filter "$@")
}

add_cxxflags(){
    append CXXFLAGS $($cflags_filter "$@")
}

add_asflags(){
    append ASFLAGS $($asflags_filter "$@")
}

add_objcflags(){
    append OBJCFLAGS $($objcflags_filter "$@")
}

add_ldflags(){
    append LDFLAGS $($ldflags_filter "$@")
}

add_ldexeflags(){
    append LDEXEFLAGS $($ldflags_filter "$@")
}

add_ldlibflags(){
    append LDLIBFLAGS $($ldflags_filter "$@")
}

add_stripflags(){
    append ASMSTRIPFLAGS "$@"
}

add_extralibs(){
    prepend extralibs $($ldflags_filter "$@")
}

add_host_cppflags(){
    append host_cppflags "$@"
}

add_host_cflags(){
    append host_cflags $($host_cflags_filter "$@")
}

add_host_ldflags(){
    append host_ldflags $($host_ldflags_filter "$@")
}

add_compat(){
    append compat_objs $1
    shift
    map 'add_cppflags -D$v' "$@"
}

check_cmd(){
    log "$@"
    "$@" >> $logfile 2>&1
}

check_stat(){
    log check_stat "$@"
    stat "$1" >> $logfile 2>&1
}

cc_o(){
    eval printf '%s\\n' $CC_O
}

cc_e(){
    eval printf '%s\\n' $CC_E
}

check_cc(){
    log check_cc "$@"
    cat > $TMPC
    log_file $TMPC
    check_cmd $cc $CPPFLAGS $CFLAGS "$@" $CC_C $(cc_o $TMPO) $TMPC
}

check_cxx(){
    log check_cxx "$@"
    cat > $TMPCPP
    log_file $TMPCPP
    check_cmd $cxx $CPPFLAGS $CFLAGS $CXXFLAGS "$@" $CXX_C -o $TMPO $TMPCPP
}

check_objcc(){
    log check_objcc "$@"
    cat > $TMPM
    log_file $TMPM
    check_cmd $objcc -Werror=missing-prototypes $CPPFLAGS $CFLAGS $OBJCFLAGS "$@" $OBJCC_C $(cc_o $TMPO) $TMPM
}

check_cpp(){
    log check_cpp "$@"
    cat > $TMPC
    log_file $TMPC
    check_cmd $cc $CPPFLAGS $CFLAGS "$@" $(cc_e $TMPO) $TMPC
}

as_o(){
    eval printf '%s\\n' $AS_O
}

check_as(){
    log check_as "$@"
    cat > $TMPS
    log_file $TMPS
    check_cmd $as $CPPFLAGS $ASFLAGS "$@" $AS_C $(as_o $TMPO) $TMPS
}

check_inline_asm(){
    log check_inline_asm "$@"
    name="$1"
    code="$2"
    shift 2
    disable $name
    check_cc "$@" <<EOF && enable $name
void foo(void){ __asm__ volatile($code); }
EOF
}

check_inline_asm_flags(){
    log check_inline_asm_flags "$@"
    name="$1"
    code="$2"
    flags=''
    shift 2
    while [ "$1" != "" ]; do
      append flags $1
      shift
    done;
    disable $name
    cat > $TMPC <<EOF
void foo(void){ __asm__ volatile($code); }
EOF
    log_file $TMPC
    check_cmd $cc $CPPFLAGS $CFLAGS $flags "$@" $CC_C $(cc_o $TMPO) $TMPC &&
    enable $name && add_cflags $flags && add_asflags $flags && add_ldflags $flags
}

check_insn(){
    log check_insn "$@"
    check_inline_asm ${1}_inline "\"$2\""
    echo "$2" | check_as && enable ${1}_external || disable ${1}_external
}

check_yasm(){
    log check_yasm "$@"
    echo "$1" > $TMPS
    log_file $TMPS
    shift 1
    check_cmd $yasmexe $YASMFLAGS -Werror "$@" -o $TMPO $TMPS
}

ld_o(){
    eval printf '%s\\n' $LD_O
}

check_ld(){
    log check_ld "$@"
    type=$1
    shift 1
    flags=$(filter_out '-l*|*.so' $@)
    libs=$(filter '-l*|*.so' $@)
    check_$type $($cflags_filter $flags) || return
    flags=$($ldflags_filter $flags)
    libs=$($ldflags_filter $libs)
    check_cmd $ld $LDFLAGS $LDEXEFLAGS $flags $(ld_o $TMPE) $TMPO $libs $extralibs
}

print_include(){
    hdr=$1
    test "${hdr%.h}" = "${hdr}" &&
        echo "#include $hdr"    ||
        echo "#include <$hdr>"
}

check_code(){
    log check_code "$@"
    check=$1
    headers=$2
    code=$3
    shift 3
    {
        for hdr in $headers; do
            print_include $hdr
        done
        echo "int main(void) { $code; return 0; }"
    } | check_$check "$@"
}

check_cppflags(){
    log check_cppflags "$@"
    check_cpp "$@" <<EOF && append CPPFLAGS "$@"
int x;
EOF
}

test_cflags(){
    log test_cflags "$@"
    set -- $($cflags_filter "$@")
    check_cc "$@" <<EOF
int x;
EOF
}

check_cflags(){
    log check_cflags "$@"
    test_cflags "$@" && add_cflags "$@"
}

check_cxxflags(){
    log check_cxxflags "$@"
    set -- $($cflags_filter "$@")
    check_cxx "$@" <<EOF && append CXXFLAGS "$@"
int x;
EOF
}

test_objcflags(){
    log test_objcflags "$@"
    set -- $($objcflags_filter "$@")
    check_objcc "$@" <<EOF
int x;
EOF
}

check_objcflags(){
    log check_objcflags "$@"
    test_objcflags "$@" && add_objcflags "$@"
}

test_ldflags(){
    log test_ldflags "$@"
    check_ld "cc" "$@" <<EOF
int main(void){ return 0; }
EOF
}

check_ldflags(){
    log check_ldflags "$@"
    test_ldflags "$@" && add_ldflags "$@"
}

test_stripflags(){
    log test_stripflags "$@"
    # call check_cc to get a fresh TMPO
    check_cc <<EOF
int main(void) { return 0; }
EOF
    check_cmd $strip $ASMSTRIPFLAGS "$@" $TMPO
}

check_stripflags(){
    log check_stripflags "$@"
    test_stripflags "$@" && add_stripflags "$@"
}

check_header(){
    log check_header "$@"
    header=$1
    shift
    disable_safe $header
    check_cpp "$@" <<EOF && enable_safe $header
#include <$header>
int x;
EOF
}

check_header_objcc(){
    log check_header_objcc "$@"
    rm -f -- "$TMPO"
    header=$1
    shift
    disable_safe $header
    {
       echo "#include <$header>"
       echo "int main(void) { return 0; }"
    } | check_objcc && check_stat "$TMPO" && enable_safe $headers
}

check_func(){
    log check_func "$@"
    func=$1
    shift
    disable $func
    check_ld "cc" "$@" <<EOF && enable $func
extern int $func();
int main(void){ $func(); }
EOF
}

check_complexfunc(){
    log check_complexfunc "$@"
    func=$1
    narg=$2
    shift 2
    test $narg = 2 && args="f, g" || args="f * I"
    disable $func
    check_ld "cc" "$@" <<EOF && enable $func
#include <complex.h>
#include <math.h>
float foo(complex float f, complex float g) { return $func($args); }
int main(void){ return (int) foo; }
EOF
}

check_mathfunc(){
    log check_mathfunc "$@"
    func=$1
    narg=$2
    shift 2
    test $narg = 2 && args="f, g" || args="f"
    disable $func
    check_ld "cc" "$@" <<EOF && enable $func
#include <math.h>
float foo(float f, float g) { return $func($args); }
int main(void){ return (int) foo; }
EOF
}

check_func_headers(){
    log check_func_headers "$@"
    headers=$1
    funcs=$2
    shift 2
    {
        for hdr in $headers; do
            print_include $hdr
        done
        echo "#include <stdint.h>"
        for func in $funcs; do
            echo "long check_$func(void) { return (long) $func; }"
        done
        echo "int main(void) { int ret = 0;"
        # LTO could optimize out the test functions without this
        for func in $funcs; do
            echo " ret |= ((intptr_t)check_$func) & 0xFFFF;"
        done
        echo "return ret; }"
    } | check_ld "cc" "$@" && enable $funcs && enable_safe $headers
}

check_class_headers_cpp(){
    log check_class_headers_cpp "$@"
    headers=$1
    classes=$2
    shift 2
    {
        for hdr in $headers; do
            echo "#include <$hdr>"
        done
        echo "int main(void) { "
        i=1
        for class in $classes; do
            echo "$class obj$i;"
            i=$(expr $i + 1)
        done
        echo "return 0; }"
    } | check_ld "cxx" "$@" && enable $funcs && enable_safe $headers
}

check_cpp_condition(){
    log check_cpp_condition "$@"
    header=$1
    condition=$2
    shift 2
    check_cpp "$@" <<EOF
#include <$header>
#if !($condition)
#error "unsatisfied condition: $condition"
#endif
EOF
}

test_cflags_cc(){
    log test_cflags_cc "$@"
    flags=$1
    header=$2
    condition=$3
    shift 3
    set -- $($cflags_filter "$flags")
    check_cc "$@" <<EOF
#include <$header>
#if !($condition)
#error "unsatisfied condition: $condition"
#endif
EOF
}

check_lib(){
    log check_lib "$@"
    headers="$1"
    funcs="$2"
    shift 2
    check_func_headers "$headers" "$funcs" "$@" && add_extralibs "$@"
}

check_lib_cpp(){
    log check_lib_cpp "$@"
    headers="$1"
    classes="$2"
    shift 2
    check_class_headers_cpp "$headers" "$classes" "$@" && add_extralibs "$@"
}

check_pkg_config(){
    log check_pkg_config "$@"
    pkg_version="$1"
    pkg="${1%% *}"
    headers="$2"
    funcs="$3"
    shift 3
    check_cmd $pkg_config --exists --print-errors $pkg_version || return
    pkg_cflags=$($pkg_config --cflags $pkg_config_flags $pkg)
    pkg_libs=$($pkg_config --libs $pkg_config_flags $pkg)
    check_func_headers "$headers" "$funcs" $pkg_cflags $pkg_libs "$@" &&
        set_safe "${pkg}_cflags"    $pkg_cflags &&
        set_safe "${pkg}_extralibs" $pkg_libs
}

check_exec(){
    check_ld "cc" "$@" && { enabled cross_compile || $TMPE >> $logfile 2>&1; }
}

check_exec_crash(){
    log check_exec_crash "$@"
    code=$(cat)

    # exit() is not async signal safe.  _Exit (C99) and _exit (POSIX)
    # are safe but may not be available everywhere.  Thus we use
    # raise(SIGTERM) instead.  The check is run in a subshell so we
    # can redirect the "Terminated" message from the shell.  SIGBUS
    # is not defined by standard C so it is used conditionally.

    (check_exec "$@") >> $logfile 2>&1 <<EOF
#include <signal.h>
static void sighandler(int sig){
    raise(SIGTERM);
}
int foo(void){
    $code
}
int (*func_ptr)(void) = foo;
int main(void){
    signal(SIGILL, sighandler);
    signal(SIGFPE, sighandler);
    signal(SIGSEGV, sighandler);
#ifdef SIGBUS
    signal(SIGBUS, sighandler);
#endif
    return func_ptr();
}
EOF
}

check_type(){
    log check_type "$@"
    headers=$1
    type=$2
    shift 2
    disable_safe "$type"
    check_code cc "$headers" "$type v" "$@" && enable_safe "$type"
}

check_struct(){
    log check_struct "$@"
    headers=$1
    struct=$2
    member=$3
    shift 3
    disable_safe "${struct}_${member}"
    check_code cc "$headers" "const void *p = &(($struct *)0)->$member" "$@" &&
        enable_safe "${struct}_${member}"
}

check_builtin(){
    log check_builtin "$@"
    name=$1
    headers=$2
    builtin=$3
    shift 3
    disable "$name"
    check_code ld "$headers" "$builtin" "cc" "$@" && enable "$name"
}

check_compile_assert(){
    log check_compile_assert "$@"
    name=$1
    headers=$2
    condition=$3
    shift 3
    disable "$name"
    check_code cc "$headers" "char c[2 * !!($condition) - 1]" "$@" && enable "$name"
}

require(){
    log require "$@"
    name_version="$1"
    headers="$2"
    func="$3"
    shift 3
    check_lib "$headers" $func "$@" || die "ERROR: $name_version not found"
}

require_cpp(){
    name="$1"
    headers="$2"
    classes="$3"
    shift 3
    check_lib_cpp "$headers" "$classes" "$@" || die "ERROR: $name not found"
}

use_pkg_config(){
    log use_pkg_config "$@"
    pkg="$1"
    check_pkg_config "$@" || return 1
    add_cflags    $(get_safe "${pkg}_cflags")
    add_extralibs $(get_safe "${pkg}_extralibs")
}

require_pkg_config(){
    use_pkg_config "$@" || die "ERROR: $pkg not found using pkg-config$pkg_config_fail_message"
}

hostcc_e(){
    eval printf '%s\\n' $HOSTCC_E
}

hostcc_o(){
    eval printf '%s\\n' $HOSTCC_O
}

check_host_cc(){
    log check_host_cc "$@"
    cat > $TMPC
    log_file $TMPC
    check_cmd $host_cc $host_cflags "$@" $HOSTCC_C $(hostcc_o $TMPO) $TMPC
}

check_host_cpp(){
    log check_host_cpp "$@"
    cat > $TMPC
    log_file $TMPC
    check_cmd $host_cc $host_cppflags $host_cflags "$@" $(hostcc_e $TMPO) $TMPC
}

check_host_cppflags(){
    log check_host_cppflags "$@"
    check_host_cpp "$@" <<EOF && append host_cppflags "$@"
int x;
EOF
}

check_host_cflags(){
    log check_host_cflags "$@"
    set -- $($host_cflags_filter "$@")
    check_host_cc "$@" <<EOF && append host_cflags "$@"
int x;
EOF
}

check_host_cpp_condition(){
    log check_host_cpp_condition "$@"
    header=$1
    condition=$2
    shift 2
    check_host_cpp "$@" <<EOF
#include <$header>
#if !($condition)
#error "unsatisfied condition: $condition"
#endif
EOF
}

cp_if_changed(){
    cmp -s "$1" "$2" && { test "$quiet" != "yes" && echo "$2 is unchanged"; } && return
    mkdir -p "$(dirname $2)"
    cp -f "$1" "$2"
}

# CONFIG_LIST contains configurable options, while HAVE_LIST is for
# system-dependent things.

AVCODEC_COMPONENTS="
    bsfs
    decoders
    encoders
    hwaccels
    parsers
"

AVDEVICE_COMPONENTS="
    indevs
    outdevs
"
AVFILTER_COMPONENTS="
    filters
"
AVFORMAT_COMPONENTS="
    demuxers
    muxers
    protocols
"

AVRESAMPLE_COMPONENTS=""
AVUTIL_COMPONENTS=""

COMPONENT_LIST="
    $AVCODEC_COMPONENTS
    $AVDEVICE_COMPONENTS
    $AVFILTER_COMPONENTS
    $AVFORMAT_COMPONENTS
    $AVRESAMPLE_COMPONENTS
    $AVUTIL_COMPONENTS
"

EXAMPLE_LIST="
    avio_dir_cmd_example
    avio_reading_example
    decode_audio_example
    decode_video_example
    demuxing_decoding_example
    encode_audio_example
    encode_video_example
    extract_mvs_example
    filter_audio_example
    filtering_audio_example
    filtering_video_example
    http_multiclient_example
    metadata_example
    muxing_example
    qsvdec_example
    remuxing_example
    resampling_audio_example
    scaling_video_example
    transcode_aac_example
    transcoding_example
"
EXTERNAL_AUTODETECT_LIBRARY_LIST="
    bzlib
    iconv
    libxcb
    libxcb_shm
    libxcb_shape
    libxcb_xfixes
    lzma
    schannel
    sdl
    sdl2
    securetransport
    xlib
    zlib
"

EXTERNAL_LIBRARY_GPL_LIST="
    avisynth
    frei0r
    libcdio
    librubberband
    libvidstab
    libx264
    libx265
    libxavs
    libxvid
"

EXTERNAL_LIBRARY_NONFREE_LIST="
    decklink
    libfdk_aac
    openssl
"

EXTERNAL_LIBRARY_VERSION3_LIST="
    gmp
    libopencore_amrnb
    libopencore_amrwb
    libvo_amrwbenc
"

EXTERNAL_LIBRARY_GPLV3_LIST="
    libsmbclient
"

EXTERNAL_LIBRARY_LIST="
    $EXTERNAL_AUTODETECT_LIBRARY_LIST
    $EXTERNAL_LIBRARY_GPL_LIST
    $EXTERNAL_LIBRARY_NONFREE_LIST
    $EXTERNAL_LIBRARY_VERSION3_LIST
    $EXTERNAL_LIBRARY_GPLV3_LIST
    chromaprint
    crystalhd
    gcrypt
    gnutls
    jni
    ladspa
    libass
    libbluray
    libbs2b
    libcaca
    libcelt
    libdc1394
    libflite
    libfontconfig
    libfreetype
    libfribidi
    libgme
    libgsm
    libiec61883
    libilbc
    libkvazaar
    libmodplug
    libmp3lame
    libnut
    libopencv
    libopenh264
    libopenjpeg
    libopenmpt
    libopus
    libpulse
    librtmp
    libschroedinger
    libshine
    libsmbclient
    libsnappy
    libsoxr
    libspeex
    libssh
    libtesseract
    libtheora
    libtwolame
    libv4l2
    libvorbis
    libvpx
    libwavpack
    libwebp
    libzimg
    libzmq
    libzvbi
    mediacodec
    netcdf
    openal
    opencl
    opengl
    videotoolbox
"
HWACCEL_AUTODETECT_LIBRARY_LIST="
    audiotoolbox
    cuda
    cuvid
    d3d11va
    dxva2
    nvenc
    vaapi
    vda
    vdpau
    videotoolbox_hwaccel
    xvmc
"

HWACCEL_LIBRARY_NONFREE_LIST="
    libnpp
"

HWACCEL_LIBRARY_LIST="
    $HWACCEL_AUTODETECT_LIBRARY_LIST
    $HWACCEL_LIBRARY_NONFREE_LIST
    libmfx
    mmal
    omx
"

DOCUMENT_LIST="
    doc
    htmlpages
    manpages
    podpages
    txtpages
"

FEATURE_LIST="
    ftrapv
    gray
    hardcoded_tables
    omx_rpi
    runtime_cpudetect
    safe_bitstream_reader
    shared
    small
    static
    swscale_alpha
"

LIBRARY_LIST="
    avcodec
    avdevice
    avfilter
    avformat
    avresample
    avutil
    postproc
    swresample
    swscale
"

LICENSE_LIST="
    gpl
    nonfree
    version3
"

PROGRAM_LIST="
    ffplay
    ffprobe
    ffserver
    ffmpeg
"

SUBSYSTEM_LIST="
    dct
    dwt
    error_resilience
    faan
    fast_unaligned
    fft
    lsp
    lzo
    mdct
    pixelutils
    network
    rdft
"

# COMPONENT_LIST needs to come last to ensure correct dependency checking
CONFIG_LIST="
    $DOCUMENT_LIST
    $EXAMPLE_LIST
    $EXTERNAL_LIBRARY_LIST
    $HWACCEL_LIBRARY_LIST
    $FEATURE_LIST
    $LICENSE_LIST
    $LIBRARY_LIST
    $PROGRAM_LIST
    $SUBSYSTEM_LIST
    fontconfig
    memory_poisoning
    neon_clobber_test
    pic
    raise_major
    thumb
    valgrind_backtrace
    xmm_clobber_test
    $COMPONENT_LIST
"

THREADS_LIST="
    pthreads
    os2threads
    w32threads
"

ATOMICS_LIST="
    atomics_gcc
    atomics_suncc
    atomics_win32
"

AUTODETECT_LIBS="
    $EXTERNAL_AUTODETECT_LIBRARY_LIST
    $HWACCEL_AUTODETECT_LIBRARY_LIST
    $THREADS_LIST
"

ARCH_LIST="
    aarch64
    alpha
    arm
    avr32
    avr32_ap
    avr32_uc
    bfin
    ia64
    m68k
    mips
    mips64
    parisc
    ppc
    ppc64
    s390
    sh4
    sparc
    sparc64
    tilegx
    tilepro
    tomi
    x86
    x86_32
    x86_64
"

ARCH_EXT_LIST_ARM="
    armv5te
    armv6
    armv6t2
    armv8
    neon
    vfp
    vfpv3
    setend
"

ARCH_EXT_LIST_MIPS="
    mipsfpu
    mips32r2
    mips32r5
    mips64r2
    mips32r6
    mips64r6
    mipsdsp
    mipsdspr2
    msa
"

ARCH_EXT_LIST_LOONGSON="
    loongson2
    loongson3
    mmi
"

ARCH_EXT_LIST_X86_SIMD="
    aesni
    amd3dnow
    amd3dnowext
    avx
    avx2
    fma3
    fma4
    mmx
    mmxext
    sse
    sse2
    sse3
    sse4
    sse42
    ssse3
    xop
"

ARCH_EXT_LIST_PPC="
    altivec
    dcbzl
    ldbrx
    power8
    ppc4xx
    vsx
"

ARCH_EXT_LIST_X86="
    $ARCH_EXT_LIST_X86_SIMD
    cpunop
    i686
"

ARCH_EXT_LIST="
    $ARCH_EXT_LIST_ARM
    $ARCH_EXT_LIST_PPC
    $ARCH_EXT_LIST_X86
    $ARCH_EXT_LIST_MIPS
    $ARCH_EXT_LIST_LOONGSON
"

ARCH_FEATURES="
    aligned_stack
    fast_64bit
    fast_clz
    fast_cmov
    local_aligned_8
    local_aligned_16
    local_aligned_32
    simd_align_16
    simd_align_32
"

BUILTIN_LIST="
    atomic_cas_ptr
    machine_rw_barrier
    MemoryBarrier
    mm_empty
    rdtsc
    sarestart
    sem_timedwait
    sync_val_compare_and_swap
"
HAVE_LIST_CMDLINE="
    inline_asm
    symver
    yasm
"

HAVE_LIST_PUB="
    bigendian
    fast_unaligned
"

HEADERS_LIST="
    alsa_asoundlib_h
    altivec_h
    arpa_inet_h
    asm_types_h
    cdio_paranoia_h
    cdio_paranoia_paranoia_h
    cuda_h
    dispatch_dispatch_h
    dev_bktr_ioctl_bt848_h
    dev_bktr_ioctl_meteor_h
    dev_ic_bt8xx_h
    dev_video_bktr_ioctl_bt848_h
    dev_video_meteor_ioctl_meteor_h
    direct_h
    dirent_h
    dlfcn_h
    d3d11_h
    dxva_h
    ES2_gl_h
    gsm_h
    io_h
    mach_mach_time_h
    machine_ioctl_bt848_h
    machine_ioctl_meteor_h
    malloc_h
    opencv2_core_core_c_h
    openjpeg_2_1_openjpeg_h
    openjpeg_2_0_openjpeg_h
    openjpeg_1_5_openjpeg_h
    OpenGL_gl3_h
    poll_h
    sndio_h
    soundcard_h
    stdatomic_h
    sys_mman_h
    sys_param_h
    sys_resource_h
    sys_select_h
    sys_soundcard_h
    sys_time_h
    sys_un_h
    sys_videoio_h
    termios_h
    udplite_h
    unistd_h
    valgrind_valgrind_h
    windows_h
    winsock2_h
"

INTRINSICS_LIST="
    intrinsics_neon
"

COMPLEX_FUNCS="
    cabs
    cexp
"

MATH_FUNCS="
    atanf
    atan2f
    cbrt
    cbrtf
    copysign
    cosf
    erf
    exp2
    exp2f
    expf
    hypot
    isfinite
    isinf
    isnan
    ldexpf
    llrint
    llrintf
    log2
    log2f
    log10f
    lrint
    lrintf
    powf
    rint
    round
    roundf
    sinf
    trunc
    truncf
"

SYSTEM_FUNCS="
    access
    aligned_malloc
    arc4random
    clock_gettime
    closesocket
    CommandLineToArgvW
    CoTaskMemFree
    CryptGenRandom
    dlopen
    fcntl
    flt_lim
    fork
    getaddrinfo
    gethrtime
    getopt
    GetProcessAffinityMask
    GetProcessMemoryInfo
    GetProcessTimes
    getrusage
    GetSystemTimeAsFileTime
    gettimeofday
    glob
    glXGetProcAddress
    gmtime_r
    inet_aton
    isatty
    jack_port_get_latency_range
    kbhit
    LoadLibrary
    localtime_r
    lstat
    lzo1x_999_compress
    mach_absolute_time
    MapViewOfFile
    memalign
    mkstemp
    mmap
    mprotect
    nanosleep
    PeekNamedPipe
    posix_memalign
    pthread_cancel
    sched_getaffinity
    SetConsoleTextAttribute
    SetConsoleCtrlHandler
    setmode
    setrlimit
    Sleep
    strerror_r
    sysconf
    sysctl
    usleep
    UTGetOSTypeFromString
    VirtualAlloc
    wglGetProcAddress
"

TOOLCHAIN_FEATURES="
    as_dn_directive
    as_fpu_directive
    as_func
    as_object_arch
    asm_mod_q
    attribute_may_alias
    attribute_packed
    ebp_available
    ebx_available
    gnu_as
    gnu_windres
    ibm_asm
    inline_asm_direct_symbol_refs
    inline_asm_labels
    inline_asm_nonlocal_labels
    pragma_deprecated
    rsync_contimeout
    symver_asm_label
    symver_gnu_asm
    vfp_args
    xform_asm
    xmm_clobbers
"

TYPES_LIST="
    CONDITION_VARIABLE_Ptr
    socklen_t
    struct_addrinfo
    struct_group_source_req
    struct_ip_mreq_source
    struct_ipv6_mreq
    struct_msghdr_msg_flags
    struct_pollfd
    struct_rusage_ru_maxrss
    struct_sctp_event_subscribe
    struct_sockaddr_in6
    struct_sockaddr_sa_len
    struct_sockaddr_storage
    struct_stat_st_mtim_tv_nsec
    struct_v4l2_frmivalenum_discrete
"

HAVE_LIST="
    $ARCH_EXT_LIST
    $(add_suffix _external $ARCH_EXT_LIST)
    $(add_suffix _inline   $ARCH_EXT_LIST)
    $ARCH_FEATURES
    $ATOMICS_LIST
    $BUILTIN_LIST
    $COMPLEX_FUNCS
    $HAVE_LIST_CMDLINE
    $HAVE_LIST_PUB
    $HEADERS_LIST
    $INTRINSICS_LIST
    $MATH_FUNCS
    $SYSTEM_FUNCS
    $THREADS_LIST
    $TOOLCHAIN_FEATURES
    $TYPES_LIST
    alsa
    atomics_native
    dos_paths
    dxva2_lib
    dxva2api_cobj
    jack
    libc_msvcrt
    makeinfo
    makeinfo_html
    MMAL_PARAMETER_VIDEO_MAX_NUM_CALLBACKS
    perl
    pod2man
    sdl2
    section_data_rel_ro
    sndio
    texi2html
    threads
    vaapi_drm
    vaapi_x11
    vdpau_x11
    winrt
"

# options emitted with CONFIG_ prefix but not available on the command line
CONFIG_EXTRA="
    aandcttables
    ac3dsp
    audio_frame_queue
    audiodsp
    blockdsp
    bswapdsp
    cabac
    dirac_parse
    dvprofile
    exif
    faandct
    faanidct
    fdctdsp
    flacdsp
    fmtconvert
    frame_thread_encoder
    g722dsp
    golomb
    gplv3
    h263dsp
    h264chroma
    h264dsp
    h264parse
    h264pred
    h264qpel
    hevcparse
    hpeldsp
    huffman
    huffyuvdsp
    huffyuvencdsp
    idctdsp
    iirfilter
    mdct15
    intrax8
    iso_media
    ividsp
    jpegtables
    lgplv3
    libx262
    llauddsp
    llviddsp
    llvidencdsp
    lpc
    lzf
    me_cmp
    mpeg_er
    mpegaudio
    mpegaudiodsp
    mpegaudioheader
    mpegvideo
    mpegvideoenc
    mss34dsp
    pixblockdsp
    qpeldsp
    qsv
    qsvdec
    qsvenc
    rangecoder
    riffdec
    riffenc
    rtpdec
    rtpenc_chain
    rv34dsp
    sinewin
    snappy
    srtp
    startcode
    texturedsp
    texturedspenc
    tpeldsp
    vaapi_encode
    vc1dsp
    videodsp
    vp3dsp
    vp56dsp
    vp8dsp
    vt_bt2020
    wma_freqs
    wmv2dsp
"

CMDLINE_SELECT="
    $ARCH_EXT_LIST
    $CONFIG_LIST
    $HAVE_LIST_CMDLINE
    $THREADS_LIST
    asm
    cross_compile
    debug
    extra_warnings
    logging
    lto
    optimizations
    rpath
    stripping
"

PATHS_LIST="
    bindir
    datadir
    docdir
    incdir
    libdir
    mandir
    pkgconfigdir
    prefix
    shlibdir
    install_name_dir
"

CMDLINE_SET="
    $PATHS_LIST
    ar
    arch
    as
    assert_level
    build_suffix
    cc
    objcc
    cpu
    cross_prefix
    custom_allocator
    cxx
    dep_cc
    doxygen
    env
    extra_version
    gas
    host_cc
    host_cflags
    host_extralibs
    host_ld
    host_ldflags
    host_os
    install
    ld
    ln_s
    logfile
    malloc_prefix
    nm
    optflags
    pkg_config
    pkg_config_flags
    progs_suffix
    random_seed
    ranlib
    samples
    strip
    sws_max_filter_size
    sysinclude
    sysroot
    target_exec
    target_os
    target_path
    target_samples
    tempprefix
    toolchain
    valgrind
    yasmexe
"

CMDLINE_APPEND="
    extra_cflags
    extra_cxxflags
    extra_objcflags
    host_cppflags
"

# code dependency declarations

# architecture extensions

armv5te_deps="arm"
armv6_deps="arm"
armv6t2_deps="arm"
armv8_deps="aarch64"
neon_deps_any="aarch64 arm"
intrinsics_neon_deps="neon"
vfp_deps_any="aarch64 arm"
vfpv3_deps="vfp"
setend_deps="arm"

map 'eval ${v}_inline_deps=inline_asm' $ARCH_EXT_LIST_ARM

loongson2_deps="mips"
loongson3_deps="mips"
mipsfpu_deps="mips"
mipsdsp_deps="mips"
mipsdspr2_deps="mips"
mips32r2_deps="mips"
mips32r5_deps="mips"
mips32r6_deps="mips"
mips64r2_deps="mips"
mips64r6_deps="mips"
msa_deps="mipsfpu"
mmi_deps="mips"

altivec_deps="ppc"
dcbzl_deps="ppc"
ldbrx_deps="ppc"
ppc4xx_deps="ppc"
vsx_deps="altivec"
power8_deps="vsx"

cpunop_deps="i686"
x86_64_select="i686"
x86_64_suggest="fast_cmov"

amd3dnow_deps="mmx"
amd3dnowext_deps="amd3dnow"
i686_deps="x86"
mmx_deps="x86"
mmxext_deps="mmx"
sse_deps="mmxext"
sse2_deps="sse"
sse3_deps="sse2"
ssse3_deps="sse3"
sse4_deps="ssse3"
sse42_deps="sse4"
aesni_deps="sse42"
avx_deps="sse42"
xop_deps="avx"
fma3_deps="avx"
fma4_deps="avx"
avx2_deps="avx"

mmx_external_deps="yasm"
mmx_inline_deps="inline_asm"
mmx_suggest="mmx_external mmx_inline"

for ext in $(filter_out mmx $ARCH_EXT_LIST_X86_SIMD); do
    eval dep=\$${ext}_deps
    eval ${ext}_external_deps='"${dep}_external"'
    eval ${ext}_inline_deps='"${dep}_inline"'
    eval ${ext}_suggest='"${ext}_external ${ext}_inline"'
done

aligned_stack_if_any="aarch64 ppc x86"
fast_64bit_if_any="aarch64 alpha ia64 mips64 parisc64 ppc64 sparc64 x86_64"
fast_clz_if_any="aarch64 alpha avr32 mips ppc x86"
fast_unaligned_if_any="aarch64 ppc x86"
simd_align_16_if_any="altivec neon sse"
simd_align_32_if_any="avx"

# system capabilities
symver_if_any="symver_asm_label symver_gnu_asm"
valgrind_backtrace_deps="!optimizations valgrind_valgrind_h"

# threading support
atomics_gcc_if="sync_val_compare_and_swap"
atomics_suncc_if="atomic_cas_ptr machine_rw_barrier"
atomics_win32_if="MemoryBarrier"
atomics_native_if_any="$ATOMICS_LIST"
w32threads_deps="atomics_native"
threads_if_any="$THREADS_LIST"

# subsystems
dct_select="rdft"
dirac_parse_select="golomb"
error_resilience_select="me_cmp"
faandct_deps="faan fdctdsp"
faanidct_deps="faan idctdsp"
h264dsp_select="startcode"
hevcparse_select="golomb"
frame_thread_encoder_deps="encoders threads"
intrax8_select="blockdsp idctdsp"
mdct_select="fft"
mdct15_select="fft"
me_cmp_select="fdctdsp idctdsp pixblockdsp"
mpeg_er_select="error_resilience"
mpegaudio_select="mpegaudiodsp mpegaudioheader"
mpegaudiodsp_select="dct"
mpegvideo_select="blockdsp h264chroma hpeldsp idctdsp me_cmp mpeg_er videodsp"
mpegvideoenc_select="me_cmp mpegvideo pixblockdsp qpeldsp"
vc1dsp_select="h264chroma qpeldsp startcode"
rdft_select="fft"

# decoders / encoders
aac_decoder_select="mdct15 mdct sinewin"
aac_fixed_decoder_select="mdct sinewin"
aac_encoder_select="audio_frame_queue iirfilter lpc mdct sinewin"
aac_latm_decoder_select="aac_decoder aac_latm_parser"
ac3_decoder_select="ac3_parser ac3dsp bswapdsp fmtconvert mdct"
ac3_fixed_decoder_select="ac3_parser ac3dsp bswapdsp mdct"
ac3_encoder_select="ac3dsp audiodsp mdct me_cmp"
ac3_fixed_encoder_select="ac3dsp audiodsp mdct me_cmp"
adpcm_g722_decoder_select="g722dsp"
adpcm_g722_encoder_select="g722dsp"
aic_decoder_select="golomb idctdsp"
alac_encoder_select="lpc"
als_decoder_select="bswapdsp"
amrnb_decoder_select="lsp"
amrwb_decoder_select="lsp"
amv_decoder_select="sp5x_decoder exif"
amv_encoder_select="aandcttables jpegtables mpegvideoenc"
ape_decoder_select="bswapdsp llauddsp"
apng_decoder_select="zlib"
apng_encoder_select="llvidencdsp zlib"
asv1_decoder_select="blockdsp bswapdsp idctdsp"
asv1_encoder_select="bswapdsp fdctdsp pixblockdsp"
asv2_decoder_select="blockdsp bswapdsp idctdsp"
asv2_encoder_select="bswapdsp fdctdsp pixblockdsp"
atrac1_decoder_select="mdct sinewin"
atrac3_decoder_select="mdct"
atrac3p_decoder_select="mdct sinewin"
avrn_decoder_select="exif jpegtables"
bink_decoder_select="blockdsp hpeldsp"
binkaudio_dct_decoder_select="mdct rdft dct sinewin wma_freqs"
binkaudio_rdft_decoder_select="mdct rdft sinewin wma_freqs"
cavs_decoder_select="blockdsp golomb h264chroma idctdsp qpeldsp videodsp"
cllc_decoder_select="bswapdsp"
comfortnoise_encoder_select="lpc"
cook_decoder_select="audiodsp mdct sinewin"
cscd_decoder_select="lzo"
cscd_decoder_suggest="zlib"
dca_decoder_select="mdct"
dds_decoder_select="texturedsp"
dirac_decoder_select="dirac_parse dwt golomb videodsp mpegvideoenc"
dnxhd_decoder_select="blockdsp idctdsp"
dnxhd_encoder_select="aandcttables blockdsp fdctdsp idctdsp mpegvideoenc pixblockdsp"
dvvideo_decoder_select="dvprofile idctdsp"
dvvideo_encoder_select="dvprofile fdctdsp me_cmp pixblockdsp"
dxa_decoder_select="zlib"
dxv_decoder_select="lzf texturedsp"
eac3_decoder_select="ac3_decoder"
eac3_encoder_select="ac3_encoder"
eamad_decoder_select="aandcttables blockdsp bswapdsp idctdsp mpegvideo"
eatgq_decoder_select="aandcttables"
eatqi_decoder_select="aandcttables blockdsp bswapdsp idctdsp"
exr_decoder_select="zlib"
ffv1_decoder_select="rangecoder"
ffv1_encoder_select="rangecoder"
ffvhuff_decoder_select="huffyuv_decoder"
ffvhuff_encoder_select="huffyuv_encoder"
fic_decoder_select="golomb"
flac_decoder_select="flacdsp"
flac_encoder_select="bswapdsp flacdsp lpc"
flashsv2_decoder_select="zlib"
flashsv2_encoder_select="zlib"
flashsv_decoder_select="zlib"
flashsv_encoder_select="zlib"
flv_decoder_select="h263_decoder"
flv_encoder_select="h263_encoder"
fourxm_decoder_select="blockdsp bswapdsp"
fraps_decoder_select="bswapdsp huffman"
g2m_decoder_select="blockdsp idctdsp jpegtables zlib"
g729_decoder_select="audiodsp"
h261_decoder_select="mpegvideo"
h261_encoder_select="aandcttables mpegvideoenc"
h263_decoder_select="h263_parser h263dsp mpegvideo qpeldsp"
h263_encoder_select="aandcttables h263dsp mpegvideoenc"
h263i_decoder_select="h263_decoder"
h263p_decoder_select="h263_decoder"
h263p_encoder_select="h263_encoder"
h264_decoder_select="cabac golomb h264chroma h264dsp h264parse h264pred h264qpel videodsp"
h264_decoder_suggest="error_resilience"
hap_decoder_select="snappy texturedsp"
hap_encoder_deps="libsnappy"
hap_encoder_select="texturedspenc"
hevc_decoder_select="bswapdsp cabac golomb hevcparse videodsp"
huffyuv_decoder_select="bswapdsp huffyuvdsp llviddsp"
huffyuv_encoder_select="bswapdsp huffman huffyuvencdsp llvidencdsp"
iac_decoder_select="imc_decoder"
imc_decoder_select="bswapdsp fft mdct sinewin"
indeo3_decoder_select="hpeldsp"
indeo4_decoder_select="ividsp"
indeo5_decoder_select="ividsp"
interplay_video_decoder_select="hpeldsp"
jpegls_decoder_select="mjpeg_decoder"
jv_decoder_select="blockdsp"
lagarith_decoder_select="llviddsp"
ljpeg_encoder_select="aandcttables idctdsp jpegtables mpegvideoenc"
magicyuv_decoder_select="llviddsp"
mdec_decoder_select="blockdsp idctdsp mpegvideo"
metasound_decoder_select="lsp mdct sinewin"
mimic_decoder_select="blockdsp bswapdsp hpeldsp idctdsp"
mjpeg_decoder_select="blockdsp hpeldsp exif idctdsp jpegtables"
mjpeg_encoder_select="aandcttables jpegtables mpegvideoenc"
mjpegb_decoder_select="mjpeg_decoder"
mlp_decoder_select="mlp_parser"
motionpixels_decoder_select="bswapdsp"
mp1_decoder_select="mpegaudio"
mp1float_decoder_select="mpegaudio"
mp2_decoder_select="mpegaudio"
mp2float_decoder_select="mpegaudio"
mp3_decoder_select="mpegaudio"
mp3adu_decoder_select="mpegaudio"
mp3adufloat_decoder_select="mpegaudio"
mp3float_decoder_select="mpegaudio"
mp3on4_decoder_select="mpegaudio"
mp3on4float_decoder_select="mpegaudio"
mpc7_decoder_select="bswapdsp mpegaudiodsp"
mpc8_decoder_select="mpegaudiodsp"
mpeg_xvmc_decoder_deps="X11_extensions_XvMClib_h"
mpeg_xvmc_decoder_select="mpeg2video_decoder"
mpegvideo_decoder_select="mpegvideo"
mpeg1video_decoder_select="mpegvideo"
mpeg1video_encoder_select="aandcttables mpegvideoenc h263dsp"
mpeg2video_decoder_select="mpegvideo"
mpeg2video_encoder_select="aandcttables mpegvideoenc h263dsp"
mpeg4_decoder_select="h263_decoder mpeg4video_parser"
mpeg4_encoder_select="h263_encoder"
msa1_decoder_select="mss34dsp"
msmpeg4v1_decoder_select="h263_decoder"
msmpeg4v2_decoder_select="h263_decoder"
msmpeg4v2_encoder_select="h263_encoder"
msmpeg4v3_decoder_select="h263_decoder"
msmpeg4v3_encoder_select="h263_encoder"
mss2_decoder_select="mpegvideo qpeldsp vc1_decoder"
mts2_decoder_select="mss34dsp"
mxpeg_decoder_select="mjpeg_decoder"
nellymoser_decoder_select="mdct sinewin"
nellymoser_encoder_select="audio_frame_queue mdct sinewin"
nuv_decoder_select="idctdsp lzo"
on2avc_decoder_select="mdct"
opus_decoder_deps="swresample"
opus_decoder_select="mdct15"
opus_encoder_select="audio_frame_queue mdct15"
png_decoder_select="zlib"
png_encoder_select="llvidencdsp zlib"
prores_decoder_select="blockdsp idctdsp"
prores_encoder_select="fdctdsp"
qcelp_decoder_select="lsp"
qdm2_decoder_select="mdct rdft mpegaudiodsp"
ra_144_decoder_select="audiodsp"
ra_144_encoder_select="audio_frame_queue lpc audiodsp"
ralf_decoder_select="golomb"
rawvideo_decoder_select="bswapdsp"
rscc_decoder_select="zlib"
rtjpeg_decoder_select="me_cmp"
rv10_decoder_select="h263_decoder"
rv10_encoder_select="h263_encoder"
rv20_decoder_select="h263_decoder"
rv20_encoder_select="h263_encoder"
rv30_decoder_select="golomb h264pred h264qpel mpegvideo rv34dsp"
rv40_decoder_select="golomb h264pred h264qpel mpegvideo rv34dsp"
screenpresso_decoder_select="zlib"
shorten_decoder_select="bswapdsp"
sipr_decoder_select="lsp"
snow_decoder_select="dwt h264qpel hpeldsp me_cmp rangecoder videodsp"
snow_encoder_select="aandcttables dwt h264qpel hpeldsp me_cmp mpegvideoenc rangecoder"
sonic_decoder_select="golomb rangecoder"
sonic_encoder_select="golomb rangecoder"
sonic_ls_encoder_select="golomb rangecoder"
sp5x_decoder_select="mjpeg_decoder"
svq1_decoder_select="hpeldsp"
svq1_encoder_select="aandcttables hpeldsp me_cmp mpegvideoenc"
svq3_decoder_select="golomb h264dsp h264parse h264pred hpeldsp tpeldsp videodsp"
svq3_decoder_suggest="zlib"
tak_decoder_select="audiodsp"
tdsc_decoder_select="zlib mjpeg_decoder"
theora_decoder_select="vp3_decoder"
thp_decoder_select="mjpeg_decoder"
tiff_decoder_suggest="zlib lzma"
tiff_encoder_suggest="zlib"
truehd_decoder_select="mlp_parser"
truemotion2_decoder_select="bswapdsp"
truespeech_decoder_select="bswapdsp"
tscc_decoder_select="zlib"
twinvq_decoder_select="mdct lsp sinewin"
txd_decoder_select="texturedsp"
utvideo_decoder_select="bswapdsp llviddsp"
utvideo_encoder_select="bswapdsp huffman llvidencdsp"
vble_decoder_select="llviddsp"
vc1_decoder_select="blockdsp h263_decoder h264qpel intrax8 mpegvideo vc1dsp"
vc1_qsv_decoder_deps="libmfx"
vc1_qsv_decoder_select="qsvdec vc1_qsv_hwaccel vc1_parser"
vc1image_decoder_select="vc1_decoder"
vorbis_decoder_select="mdct"
vorbis_encoder_select="mdct"
vp3_decoder_select="hpeldsp vp3dsp videodsp"
vp5_decoder_select="h264chroma hpeldsp videodsp vp3dsp vp56dsp"
vp6_decoder_select="h264chroma hpeldsp huffman videodsp vp3dsp vp56dsp"
vp6a_decoder_select="vp6_decoder"
vp6f_decoder_select="vp6_decoder"
vp7_decoder_select="h264pred videodsp vp8dsp"
vp8_decoder_select="h264pred videodsp vp8dsp"
vp9_decoder_select="videodsp vp9_parser"
webp_decoder_select="vp8_decoder exif"
wmalossless_decoder_select="llauddsp"
wmapro_decoder_select="mdct sinewin wma_freqs"
wmav1_decoder_select="mdct sinewin wma_freqs"
wmav1_encoder_select="mdct sinewin wma_freqs"
wmav2_decoder_select="mdct sinewin wma_freqs"
wmav2_encoder_select="mdct sinewin wma_freqs"
wmavoice_decoder_select="lsp rdft dct mdct sinewin"
wmv1_decoder_select="h263_decoder"
wmv1_encoder_select="h263_encoder"
wmv2_decoder_select="blockdsp error_resilience h263_decoder idctdsp intrax8 videodsp wmv2dsp"
wmv2_encoder_select="h263_encoder wmv2dsp"
wmv3_decoder_select="vc1_decoder"
wmv3image_decoder_select="wmv3_decoder"
xma1_decoder_select="wmapro_decoder"
xma2_decoder_select="wmapro_decoder"
zerocodec_decoder_select="zlib"
zlib_decoder_select="zlib"
zlib_encoder_select="zlib"
zmbv_decoder_select="zlib"
zmbv_encoder_select="zlib"

# platform codecs
audiotoolbox_deps="AudioToolbox_AudioToolbox_h"
audiotoolbox_extralibs="-framework CoreFoundation -framework AudioToolbox -framework CoreMedia"

# hardware accelerators
crystalhd_deps="libcrystalhd_libcrystalhd_if_h"
cuda_deps_any="dlopen LoadLibrary"
cuvid_deps="cuda"
d3d11va_deps="d3d11_h dxva_h ID3D11VideoDecoder ID3D11VideoContext"
dxva2_deps="dxva2api_h DXVA2_ConfigPictureDecode"
dxva2_extralibs="-luser32"
vda_framework_deps="VideoDecodeAcceleration_VDADecoder_h"
vda_framework_extralibs="-framework VideoDecodeAcceleration"
vda_deps="vda_framework pthreads"
vda_extralibs="-framework CoreFoundation -framework QuartzCore"
videotoolbox_hwaccel_deps="videotoolbox pthreads"
videotoolbox_hwaccel_extralibs="-framework QuartzCore"
xvmc_deps="X11_extensions_XvMClib_h"

h263_vaapi_hwaccel_deps="vaapi"
h263_vaapi_hwaccel_select="h263_decoder"
h263_videotoolbox_hwaccel_deps="videotoolbox"
h263_videotoolbox_hwaccel_select="h263_decoder"
h264_cuvid_hwaccel_deps="cuda cuvid"
h264_cuvid_hwaccel_select="h264_cuvid_decoder"
h264_d3d11va_hwaccel_deps="d3d11va"
h264_d3d11va_hwaccel_select="h264_decoder"
h264_dxva2_hwaccel_deps="dxva2"
h264_dxva2_hwaccel_select="h264_decoder"
h264_mediacodec_hwaccel_deps="mediacodec"
h264_mmal_hwaccel_deps="mmal"
h264_qsv_hwaccel_deps="libmfx"
h264_vaapi_hwaccel_deps="vaapi"
h264_vaapi_hwaccel_select="h264_decoder"
h264_vda_hwaccel_deps="vda"
h264_vda_hwaccel_select="h264_decoder"
h264_vda_old_hwaccel_deps="vda"
h264_vda_old_hwaccel_select="h264_decoder"
h264_vdpau_hwaccel_deps="vdpau"
h264_vdpau_hwaccel_select="h264_decoder"
h264_videotoolbox_hwaccel_deps="videotoolbox"
h264_videotoolbox_hwaccel_select="h264_decoder"
hevc_cuvid_hwaccel_deps="cuda cuvid"
hevc_cuvid_hwaccel_select="hevc_cuvid_decoder"
hevc_d3d11va_hwaccel_deps="d3d11va DXVA_PicParams_HEVC"
hevc_d3d11va_hwaccel_select="hevc_decoder"
hevc_mediacodec_hwaccel_deps="mediacodec"
hevc_dxva2_hwaccel_deps="dxva2 DXVA_PicParams_HEVC"
hevc_dxva2_hwaccel_select="hevc_decoder"
hevc_qsv_hwaccel_deps="libmfx"
hevc_vaapi_hwaccel_deps="vaapi VAPictureParameterBufferHEVC"
hevc_vaapi_hwaccel_select="hevc_decoder"
hevc_vdpau_hwaccel_deps="vdpau VdpPictureInfoHEVC"
hevc_vdpau_hwaccel_select="hevc_decoder"
mjpeg_cuvid_hwaccel_deps="cuda cuvid"
mjpeg_cuvid_hwaccel_select="mjpeg_cuvid_decoder"
mpeg_xvmc_hwaccel_deps="xvmc"
mpeg_xvmc_hwaccel_select="mpeg2video_decoder"
mpeg1_cuvid_hwaccel_deps="cuda cuvid"
mpeg1_cuvid_hwaccel_select="mpeg1_cuvid_decoder"
mpeg1_vdpau_hwaccel_deps="vdpau"
mpeg1_vdpau_hwaccel_select="mpeg1video_decoder"
mpeg1_videotoolbox_hwaccel_deps="videotoolbox"
mpeg1_videotoolbox_hwaccel_select="mpeg1video_decoder"
mpeg1_xvmc_hwaccel_deps="xvmc"
mpeg1_xvmc_hwaccel_select="mpeg1video_decoder"
mpeg2_cuvid_hwaccel_deps="cuda cuvid"
mpeg2_cuvid_hwaccel_select="mpeg2_cuvid_decoder"
mpeg2_d3d11va_hwaccel_deps="d3d11va"
mpeg2_d3d11va_hwaccel_select="mpeg2video_decoder"
mpeg2_dxva2_hwaccel_deps="dxva2"
mpeg2_dxva2_hwaccel_select="mpeg2video_decoder"
mpeg2_mmal_hwaccel_deps="mmal"
mpeg2_qsv_hwaccel_deps="libmfx"
mpeg2_qsv_hwaccel_select="qsvdec_mpeg2"
mpeg2_vaapi_hwaccel_deps="vaapi"
mpeg2_vaapi_hwaccel_select="mpeg2video_decoder"
mpeg2_vdpau_hwaccel_deps="vdpau"
mpeg2_vdpau_hwaccel_select="mpeg2video_decoder"
mpeg2_videotoolbox_hwaccel_deps="videotoolbox"
mpeg2_videotoolbox_hwaccel_select="mpeg2video_decoder"
mpeg2_xvmc_hwaccel_deps="xvmc"
mpeg2_xvmc_hwaccel_select="mpeg2video_decoder"
mpeg4_cuvid_hwaccel_deps="cuda cuvid"
mpeg4_cuvid_hwaccel_select="mpeg4_cuvid_decoder"
mpeg4_mediacodec_hwaccel_deps="mediacodec"
mpeg4_mmal_hwaccel_deps="mmal"
mpeg4_vaapi_hwaccel_deps="vaapi"
mpeg4_vaapi_hwaccel_select="mpeg4_decoder"
mpeg4_vdpau_hwaccel_deps="vdpau"
mpeg4_vdpau_hwaccel_select="mpeg4_decoder"
mpeg4_videotoolbox_hwaccel_deps="videotoolbox"
mpeg4_videotoolbox_hwaccel_select="mpeg4_decoder"
vc1_cuvid_hwaccel_deps="cuda cuvid"
vc1_cuvid_hwaccel_select="vc1_cuvid_decoder"
vc1_d3d11va_hwaccel_deps="d3d11va"
vc1_d3d11va_hwaccel_select="vc1_decoder"
vc1_dxva2_hwaccel_deps="dxva2"
vc1_dxva2_hwaccel_select="vc1_decoder"
vc1_mmal_hwaccel_deps="mmal"
vc1_qsv_hwaccel_deps="libmfx"
vc1_qsv_hwaccel_select="qsvdec_vc1"
vc1_vaapi_hwaccel_deps="vaapi"
vc1_vaapi_hwaccel_select="vc1_decoder"
vc1_vdpau_hwaccel_deps="vdpau"
vc1_vdpau_hwaccel_select="vc1_decoder"
vp8_cuvid_hwaccel_deps="cuda cuvid"
vp8_cuvid_hwaccel_select="vp8_cuvid_decoder"
vp9_cuvid_hwaccel_deps="cuda cuvid"
vp9_cuvid_hwaccel_select="vp9_cuvid_decoder"
vp8_mediacodec_hwaccel_deps="mediacodec"
vp8_qsv_hwaccel_deps="libmfx"
vp9_d3d11va_hwaccel_deps="d3d11va DXVA_PicParams_VP9"
vp9_d3d11va_hwaccel_select="vp9_decoder"
vp9_dxva2_hwaccel_deps="dxva2 DXVA_PicParams_VP9"
vp9_dxva2_hwaccel_select="vp9_decoder"
vp9_mediacodec_hwaccel_deps="mediacodec"
vp9_vaapi_hwaccel_deps="vaapi VADecPictureParameterBufferVP9_bit_depth"
vp9_vaapi_hwaccel_select="vp9_decoder"
wmv3_d3d11va_hwaccel_select="vc1_d3d11va_hwaccel"
wmv3_dxva2_hwaccel_select="vc1_dxva2_hwaccel"
wmv3_vaapi_hwaccel_select="vc1_vaapi_hwaccel"
wmv3_vdpau_hwaccel_select="vc1_vdpau_hwaccel"

# hardware-accelerated codecs
omx_deps="dlopen pthreads"
omx_extralibs='$ldl'
omx_rpi_select="omx"
qsvdec_select="qsv"
qsvenc_select="qsv"
vaapi_encode_deps="vaapi"

hwupload_cuda_filter_deps="cuda"
scale_npp_filter_deps="cuda libnpp"

nvenc_deps="cuda"
nvenc_deps_any="dlopen LoadLibrary"
nvenc_encoder_deps="nvenc"

h264_crystalhd_decoder_select="crystalhd h264_mp4toannexb_bsf h264_parser"
h264_cuvid_decoder_deps="cuda cuvid"
h264_cuvid_decoder_select="h264_mp4toannexb_bsf"
h264_mediacodec_decoder_deps="mediacodec"
h264_mediacodec_decoder_select="h264_mp4toannexb_bsf h264_parser"
h264_mmal_decoder_deps="mmal"
h264_nvenc_encoder_deps="nvenc"
h264_omx_encoder_deps="omx"
h264_qsv_decoder_deps="libmfx"
h264_qsv_decoder_select="h264_mp4toannexb_bsf h264_parser qsvdec h264_qsv_hwaccel"
h264_qsv_encoder_deps="libmfx"
h264_qsv_encoder_select="qsvenc"
h264_vaapi_encoder_deps="VAEncPictureParameterBufferH264"
h264_vaapi_encoder_select="vaapi_encode golomb"
h264_vda_decoder_deps="vda"
h264_vda_decoder_select="h264_decoder"
h264_vdpau_decoder_deps="vdpau"
h264_vdpau_decoder_select="h264_decoder"
hevc_cuvid_decoder_deps="cuda cuvid"
hevc_cuvid_decoder_select="hevc_mp4toannexb_bsf"
hevc_mediacodec_decoder_deps="mediacodec"
hevc_mediacodec_decoder_select="hevc_mp4toannexb_bsf hevc_parser"
hevc_nvenc_encoder_deps="nvenc"
hevc_qsv_decoder_deps="libmfx"
hevc_qsv_decoder_select="hevc_mp4toannexb_bsf hevc_parser qsvdec hevc_qsv_hwaccel"
hevc_qsv_encoder_deps="libmfx"
hevc_qsv_encoder_select="hevcparse qsvenc"
hevc_vaapi_encoder_deps="VAEncPictureParameterBufferHEVC"
hevc_vaapi_encoder_select="vaapi_encode golomb"
mjpeg_cuvid_decoder_deps="cuda cuvid"
mjpeg_vaapi_encoder_deps="VAEncPictureParameterBufferJPEG"
mjpeg_vaapi_encoder_select="vaapi_encode jpegtables"
mpeg1_cuvid_decoder_deps="cuda cuvid"
mpeg1_vdpau_decoder_deps="vdpau"
mpeg1_vdpau_decoder_select="mpeg1video_decoder"
mpeg2_crystalhd_decoder_select="crystalhd"
mpeg2_cuvid_decoder_deps="cuda cuvid"
mpeg2_mmal_decoder_deps="mmal"
mpeg2_qsv_decoder_deps="libmfx"
mpeg2_qsv_decoder_select="qsvdec mpeg2_qsv_hwaccel"
mpeg2_qsv_encoder_deps="libmfx"
mpeg2_qsv_encoder_select="qsvenc"
mpeg2_vaapi_encoder_deps="VAEncPictureParameterBufferMPEG2"
mpeg2_vaapi_encoder_select="vaapi_encode"
mpeg4_crystalhd_decoder_select="crystalhd"
mpeg4_cuvid_decoder_deps="cuda cuvid"
mpeg4_mediacodec_decoder_deps="mediacodec"
mpeg4_mmal_decoder_deps="mmal"
mpeg4_omx_encoder_deps="omx"
mpeg4_vdpau_decoder_deps="vdpau"
mpeg4_vdpau_decoder_select="mpeg4_decoder"
mpeg_vdpau_decoder_deps="vdpau"
mpeg_vdpau_decoder_select="mpeg2video_decoder"
msmpeg4_crystalhd_decoder_select="crystalhd"
nvenc_h264_encoder_select="h264_nvenc_encoder"
nvenc_hevc_encoder_select="hevc_nvenc_encoder"
vc1_crystalhd_decoder_select="crystalhd"
vc1_cuvid_decoder_deps="cuda cuvid"
vc1_mmal_decoder_deps="mmal"
vc1_vdpau_decoder_deps="vdpau"
vc1_vdpau_decoder_select="vc1_decoder"
vp8_cuvid_decoder_deps="cuda cuvid"
vp8_mediacodec_decoder_deps="mediacodec"
vp8_qsv_decoder_deps="libmfx"
vp8_qsv_decoder_select="qsvdec vp8_qsv_hwaccel vp8_parser"
vp8_vaapi_encoder_deps="VAEncPictureParameterBufferVP8"
vp8_vaapi_encoder_select="vaapi_encode"
vp9_cuvid_decoder_deps="cuda cuvid"
vp9_mediacodec_decoder_deps="mediacodec"
wmv3_crystalhd_decoder_select="crystalhd"
wmv3_vdpau_decoder_select="vc1_vdpau_decoder"

# parsers
h264_parser_select="golomb h264dsp h264parse"
hevc_parser_select="hevcparse"
mpegaudio_parser_select="mpegaudioheader"
mpegvideo_parser_select="mpegvideo"
mpeg4video_parser_select="h263dsp mpegvideo qpeldsp"
vc1_parser_select="vc1dsp"

# bitstream_filters
mjpeg2jpeg_bsf_select="jpegtables"

# external libraries
aac_at_decoder_deps="audiotoolbox"
ac3_at_decoder_deps="audiotoolbox"
ac3_at_decoder_select="ac3_parser"
adpcm_ima_qt_at_decoder_deps="audiotoolbox"
alac_at_decoder_deps="audiotoolbox"
amr_nb_at_decoder_deps="audiotoolbox"
avisynth_deps_any="dlopen LoadLibrary"
avisynth_demuxer_deps="avisynth"
avisynth_demuxer_select="riffdec"
eac3_at_decoder_deps="audiotoolbox"
eac3_at_decoder_select="ac3_parser"
gsm_ms_at_decoder_deps="audiotoolbox"
ilbc_at_decoder_deps="audiotoolbox"
mp1_at_decoder_deps="audiotoolbox"
mp2_at_decoder_deps="audiotoolbox"
mp3_at_decoder_deps="audiotoolbox"
mp1_at_decoder_select="mpegaudioheader"
mp2_at_decoder_select="mpegaudioheader"
mp3_at_decoder_select="mpegaudioheader"
pcm_alaw_at_decoder_deps="audiotoolbox"
pcm_mulaw_at_decoder_deps="audiotoolbox"
qdmc_at_decoder_deps="audiotoolbox"
qdm2_at_decoder_deps="audiotoolbox"
aac_at_encoder_deps="audiotoolbox"
aac_at_encoder_select="audio_frame_queue"
alac_at_encoder_deps="audiotoolbox"
alac_at_encoder_select="audio_frame_queue"
ilbc_at_encoder_deps="audiotoolbox"
ilbc_at_encoder_select="audio_frame_queue"
pcm_alaw_at_encoder_deps="audiotoolbox"
pcm_alaw_at_encoder_select="audio_frame_queue"
pcm_mulaw_at_encoder_deps="audiotoolbox"
pcm_mulaw_at_encoder_select="audio_frame_queue"
chromaprint_muxer_deps="chromaprint"
h264_videotoolbox_encoder_deps="videotoolbox_encoder pthreads"
libcelt_decoder_deps="libcelt"
libfdk_aac_decoder_deps="libfdk_aac"
libfdk_aac_encoder_deps="libfdk_aac"
libfdk_aac_encoder_select="audio_frame_queue"
libgme_demuxer_deps="libgme"
libgsm_decoder_deps="libgsm"
libgsm_encoder_deps="libgsm"
libgsm_ms_decoder_deps="libgsm"
libgsm_ms_encoder_deps="libgsm"
libilbc_decoder_deps="libilbc"
libilbc_encoder_deps="libilbc"
libkvazaar_encoder_deps="libkvazaar"
libmodplug_demuxer_deps="libmodplug"
libmp3lame_encoder_deps="libmp3lame"
libmp3lame_encoder_select="audio_frame_queue mpegaudioheader"
libopencore_amrnb_decoder_deps="libopencore_amrnb"
libopencore_amrnb_encoder_deps="libopencore_amrnb"
libopencore_amrnb_encoder_select="audio_frame_queue"
libopencore_amrwb_decoder_deps="libopencore_amrwb"
libopenh264_decoder_deps="libopenh264"
libopenh264_decoder_select="h264_mp4toannexb_bsf"
libopenh264_encoder_deps="libopenh264"
libopenjpeg_decoder_deps="libopenjpeg"
libopenjpeg_encoder_deps="libopenjpeg"
libopenmpt_demuxer_deps="libopenmpt"
libopus_decoder_deps="libopus"
libopus_encoder_deps="libopus"
libopus_encoder_select="audio_frame_queue"
libschroedinger_decoder_deps="libschroedinger"
libschroedinger_encoder_deps="libschroedinger"
libshine_encoder_deps="libshine"
libshine_encoder_select="audio_frame_queue"
libspeex_decoder_deps="libspeex"
libspeex_encoder_deps="libspeex"
libspeex_encoder_select="audio_frame_queue"
libtheora_encoder_deps="libtheora"
libtwolame_encoder_deps="libtwolame"
libvo_amrwbenc_encoder_deps="libvo_amrwbenc"
libvorbis_decoder_deps="libvorbis"
libvorbis_encoder_deps="libvorbis"
libvorbis_encoder_select="audio_frame_queue"
libvpx_vp8_decoder_deps="libvpx"
libvpx_vp8_encoder_deps="libvpx"
libvpx_vp9_decoder_deps="libvpx"
libvpx_vp9_encoder_deps="libvpx"
libwavpack_encoder_deps="libwavpack"
libwavpack_encoder_select="audio_frame_queue"
libwebp_encoder_deps="libwebp"
libwebp_anim_encoder_deps="libwebp"
libx262_encoder_deps="libx262"
libx264_encoder_deps="libx264"
libx264rgb_encoder_deps="libx264 x264_csp_bgr"
libx264rgb_encoder_select="libx264_encoder"
libx265_encoder_deps="libx265"
libxavs_encoder_deps="libxavs"
libxvid_encoder_deps="libxvid"
libzvbi_teletext_decoder_deps="libzvbi"
videotoolbox_deps="VideoToolbox_VideoToolbox_h"
videotoolbox_extralibs="-framework CoreFoundation -framework VideoToolbox -framework CoreMedia -framework CoreVideo"
videotoolbox_encoder_deps="videotoolbox VTCompressionSessionPrepareToEncodeFrames"
videotoolbox_encoder_suggest="vda_framework vt_bt2020"
vt_bt2020_deps="kCVImageBufferColorPrimaries_ITU_R_2020"

# demuxers / muxers
ac3_demuxer_select="ac3_parser"
aiff_muxer_select="iso_media"
asf_demuxer_select="riffdec"
asf_o_demuxer_select="riffdec"
asf_muxer_select="riffenc"
asf_stream_muxer_select="asf_muxer"
avi_demuxer_select="iso_media riffdec exif"
avi_muxer_select="riffenc"
caf_demuxer_select="iso_media riffdec"
caf_muxer_select="iso_media"
dash_muxer_select="mp4_muxer"
dirac_demuxer_select="dirac_parser"
dts_demuxer_select="dca_parser"
dtshd_demuxer_select="dca_parser"
dv_demuxer_select="dvprofile"
dv_muxer_select="dvprofile"
dxa_demuxer_select="riffdec"
eac3_demuxer_select="ac3_parser"
f4v_muxer_select="mov_muxer"
fifo_muxer_deps="threads"
flac_demuxer_select="flac_parser"
hds_muxer_select="flv_muxer"
hls_muxer_select="mpegts_muxer"
image2_alias_pix_demuxer_select="image2_demuxer"
image2_brender_pix_demuxer_select="image2_demuxer"
ipod_muxer_select="mov_muxer"
ismv_muxer_select="mov_muxer"
libnut_demuxer_deps="libnut"
libnut_muxer_deps="libnut"
matroska_audio_muxer_select="matroska_muxer"
matroska_demuxer_select="iso_media riffdec"
matroska_demuxer_suggest="bzlib lzo zlib"
matroska_muxer_select="iso_media riffenc"
mmf_muxer_select="riffenc"
mov_demuxer_select="iso_media riffdec"
mov_demuxer_suggest="zlib"
mov_muxer_select="iso_media riffenc rtpenc_chain"
mp3_demuxer_select="mpegaudio_parser"
mp3_muxer_select="mpegaudioheader"
mp4_muxer_select="mov_muxer"
mpegts_demuxer_select="iso_media"
mpegts_muxer_select="adts_muxer latm_muxer"
mpegtsraw_demuxer_select="mpegts_demuxer"
mxf_d10_muxer_select="mxf_muxer"
mxf_opatom_muxer_select="mxf_muxer"
nut_muxer_select="riffenc"
nuv_demuxer_select="riffdec"
oga_muxer_select="ogg_muxer"
ogg_demuxer_select="dirac_parse"
ogv_muxer_select="ogg_muxer"
opus_muxer_select="ogg_muxer"
psp_muxer_select="mov_muxer"
rtp_demuxer_select="sdp_demuxer"
rtp_muxer_select="golomb"
rtpdec_select="asf_demuxer jpegtables mov_demuxer mpegts_demuxer rm_demuxer rtp_protocol srtp"
rtsp_demuxer_select="http_protocol rtpdec"
rtsp_muxer_select="rtp_muxer http_protocol rtp_protocol rtpenc_chain"
sap_demuxer_select="sdp_demuxer"
sap_muxer_select="rtp_muxer rtp_protocol rtpenc_chain"
sdp_demuxer_select="rtpdec"
smoothstreaming_muxer_select="ismv_muxer"
spdif_muxer_select="aac_parser"
spx_muxer_select="ogg_muxer"
swf_demuxer_suggest="zlib"
tak_demuxer_select="tak_parser"
tg2_muxer_select="mov_muxer"
tgp_muxer_select="mov_muxer"
vobsub_demuxer_select="mpegps_demuxer"
w64_demuxer_select="wav_demuxer"
w64_muxer_select="wav_muxer"
wav_demuxer_select="riffdec"
wav_muxer_select="riffenc"
webm_muxer_select="iso_media riffenc"
webm_dash_manifest_demuxer_select="matroska_demuxer"
wtv_demuxer_select="mpegts_demuxer riffdec"
wtv_muxer_select="mpegts_muxer riffenc"
xmv_demuxer_select="riffdec"
xwma_demuxer_select="riffdec"

# indevs / outdevs
alsa_indev_deps="alsa"
alsa_outdev_deps="alsa"
avfoundation_indev_deps="pthreads"
avfoundation_indev_extralibs="-framework Foundation -framework AVFoundation -framework CoreVideo -framework CoreMedia"
bktr_indev_deps_any="dev_bktr_ioctl_bt848_h machine_ioctl_bt848_h dev_video_bktr_ioctl_bt848_h dev_ic_bt8xx_h"
caca_outdev_deps="libcaca"
decklink_indev_deps="decklink threads"
decklink_indev_extralibs="-lstdc++"
decklink_outdev_deps="decklink threads"
decklink_outdev_extralibs="-lstdc++"
dshow_indev_deps="IBaseFilter"
dshow_indev_extralibs="-lpsapi -lole32 -lstrmiids -luuid -loleaut32 -lshlwapi"
dv1394_indev_deps="dv1394"
dv1394_indev_select="dv_demuxer"
fbdev_indev_deps="linux_fb_h"
fbdev_outdev_deps="linux_fb_h"
gdigrab_indev_deps="CreateDIBSection"
gdigrab_indev_extralibs="-lgdi32"
gdigrab_indev_select="bmp_decoder"
iec61883_indev_deps="libiec61883"
jack_indev_deps="jack"
jack_indev_deps_any="sem_timedwait dispatch_dispatch_h"
lavfi_indev_deps="avfilter"
libcdio_indev_deps="libcdio"
libdc1394_indev_deps="libdc1394"
libv4l2_indev_deps="libv4l2"
openal_indev_deps="openal"
opengl_outdev_deps="opengl"
oss_indev_deps_any="soundcard_h sys_soundcard_h"
oss_outdev_deps_any="soundcard_h sys_soundcard_h"
pulse_indev_deps="libpulse"
pulse_outdev_deps="libpulse"
qtkit_indev_extralibs="-framework QTKit -framework Foundation -framework QuartzCore"
qtkit_indev_select="qtkit"
sdl2_outdev_deps="sdl2"
sndio_indev_deps="sndio"
sndio_outdev_deps="sndio"
v4l_indev_deps="linux_videodev_h"
v4l2_indev_deps_any="linux_videodev2_h sys_videoio_h"
v4l2_outdev_deps_any="linux_videodev2_h sys_videoio_h"
vfwcap_indev_deps="capCreateCaptureWindow vfwcap_defines"
vfwcap_indev_extralibs="-lavicap32"
xcbgrab_indev_deps="libxcb"
xv_outdev_deps="X11_extensions_Xvlib_h XvGetPortAttribute"
xv_outdev_extralibs="-lXv -lX11 -lXext"

# protocols
async_protocol_deps="threads"
bluray_protocol_deps="libbluray"
ffrtmpcrypt_protocol_deps="!librtmp_protocol"
ffrtmpcrypt_protocol_deps_any="gcrypt gmp openssl"
ffrtmpcrypt_protocol_select="tcp_protocol"
ffrtmphttp_protocol_deps="!librtmp_protocol"
ffrtmphttp_protocol_select="http_protocol"
ftp_protocol_select="tcp_protocol"
gopher_protocol_select="network"
http_protocol_select="tcp_protocol"
httpproxy_protocol_select="tcp_protocol"
https_protocol_select="tls_protocol"
icecast_protocol_select="http_protocol"
librtmp_protocol_deps="librtmp"
librtmpe_protocol_deps="librtmp"
librtmps_protocol_deps="librtmp"
librtmpt_protocol_deps="librtmp"
librtmpte_protocol_deps="librtmp"
libsmbclient_protocol_deps="libsmbclient gplv3"
libssh_protocol_deps="libssh"
mmsh_protocol_select="http_protocol"
mmst_protocol_select="network"
rtmp_protocol_deps="!librtmp_protocol"
rtmp_protocol_select="tcp_protocol"
rtmpe_protocol_select="ffrtmpcrypt_protocol"
rtmps_protocol_deps="!librtmp_protocol"
rtmps_protocol_select="tls_protocol"
rtmpt_protocol_select="ffrtmphttp_protocol"
rtmpte_protocol_select="ffrtmpcrypt_protocol ffrtmphttp_protocol"
rtmpts_protocol_select="ffrtmphttp_protocol https_protocol"
rtp_protocol_select="udp_protocol"
sctp_protocol_deps="struct_sctp_event_subscribe struct_msghdr_msg_flags"
sctp_protocol_select="network"
srtp_protocol_select="rtp_protocol srtp"
tcp_protocol_select="network"
tls_gnutls_protocol_deps="gnutls !tls_schannel_protocol !tls_securetransport_protocol"
tls_gnutls_protocol_select="tcp_protocol"
tls_openssl_protocol_deps="openssl !tls_schannel_protocol !tls_securetransport_protocol !tls_gnutls_protocol"
tls_openssl_protocol_select="tcp_protocol"
tls_schannel_protocol_deps="schannel"
tls_schannel_protocol_select="tcp_protocol"
tls_securetransport_protocol_deps="securetransport"
tls_securetransport_protocol_select="tcp_protocol"
tls_protocol_deps_any="tls_schannel_protocol tls_securetransport_protocol tls_gnutls_protocol tls_openssl_protocol"
udp_protocol_select="network"
udplite_protocol_select="network"
unix_protocol_deps="sys_un_h"
unix_protocol_select="network"

# filters
afftfilt_filter_deps="avcodec"
afftfilt_filter_select="fft"
amovie_filter_deps="avcodec avformat"
aresample_filter_deps="swresample"
ass_filter_deps="libass"
atempo_filter_deps="avcodec"
atempo_filter_select="rdft"
azmq_filter_deps="libzmq"
blackframe_filter_deps="gpl"
boxblur_filter_deps="gpl"
bs2b_filter_deps="libbs2b"
colormatrix_filter_deps="gpl"
cover_rect_filter_deps="avcodec avformat gpl"
cropdetect_filter_deps="gpl"
deinterlace_qsv_filter_deps="libmfx"
deinterlace_vaapi_filter_deps="vaapi"
delogo_filter_deps="gpl"
deshake_filter_select="pixelutils"
drawtext_filter_deps="libfreetype"
eq_filter_deps="gpl"
fftfilt_filter_deps="avcodec"
fftfilt_filter_select="rdft"
find_rect_filter_deps="avcodec avformat gpl"
firequalizer_filter_deps="avcodec"
firequalizer_filter_select="rdft"
flite_filter_deps="libflite"
framerate_filter_select="pixelutils"
frei0r_filter_deps="frei0r dlopen"
frei0r_src_filter_deps="frei0r dlopen"
fspp_filter_deps="gpl"
geq_filter_deps="gpl"
histeq_filter_deps="gpl"
hqdn3d_filter_deps="gpl"
interlace_filter_deps="gpl"
kerndeint_filter_deps="gpl"
ladspa_filter_deps="ladspa dlopen"
mcdeint_filter_deps="avcodec gpl"
movie_filter_deps="avcodec avformat"
mpdecimate_filter_deps="gpl"
mpdecimate_filter_select="pixelutils"
mptestsrc_filter_deps="gpl"
negate_filter_deps="lut_filter"
nnedi_filter_deps="gpl"
ocr_filter_deps="libtesseract"
ocv_filter_deps="libopencv"
owdenoise_filter_deps="gpl"
pan_filter_deps="swresample"
perspective_filter_deps="gpl"
phase_filter_deps="gpl"
pp7_filter_deps="gpl"
pp_filter_deps="gpl postproc"
pullup_filter_deps="gpl"
removelogo_filter_deps="avcodec avformat swscale"
repeatfields_filter_deps="gpl"
resample_filter_deps="avresample"
rubberband_filter_deps="librubberband"
sab_filter_deps="gpl swscale"
scale2ref_filter_deps="swscale"
scale_filter_deps="swscale"
scale_qsv_filter_deps="libmfx"
select_filter_select="pixelutils"
showcqt_filter_deps="avcodec avformat swscale"
showcqt_filter_select="fft"
showfreqs_filter_deps="avcodec"
showfreqs_filter_select="fft"
showspectrum_filter_deps="avcodec"
showspectrum_filter_select="fft"
showspectrumpic_filter_deps="avcodec"
showspectrumpic_filter_select="fft"
signature_filter_deps="gpl avcodec avformat"
smartblur_filter_deps="gpl swscale"
sofalizer_filter_deps="netcdf avcodec"
sofalizer_filter_select="fft"
spectrumsynth_filter_deps="avcodec"
spectrumsynth_filter_select="fft"
spp_filter_deps="gpl avcodec"
spp_filter_select="fft idctdsp fdctdsp me_cmp pixblockdsp"
stereo3d_filter_deps="gpl"
subtitles_filter_deps="avformat avcodec libass"
super2xsai_filter_deps="gpl"
pixfmts_super2xsai_test_deps="super2xsai_filter"
tinterlace_filter_deps="gpl"
tinterlace_merge_test_deps="tinterlace_filter"
tinterlace_pad_test_deps="tinterlace_filter"
uspp_filter_deps="gpl avcodec"
vaguedenoiser_filter_deps="gpl"
vidstabdetect_filter_deps="libvidstab"
vidstabtransform_filter_deps="libvidstab"
zmq_filter_deps="libzmq"
zoompan_filter_deps="swscale"
zscale_filter_deps="libzimg"
scale_vaapi_filter_deps="vaapi VAProcPipelineParameterBuffer"

# examples
avio_dir_cmd_deps="avformat avutil"
avio_reading_deps="avformat avcodec avutil"
decode_audio_example_deps="avcodec avutil"
decode_video_example_deps="avcodec avutil"
demuxing_decoding_example_deps="avcodec avformat avutil"
encode_audio_example_deps="avcodec avutil"
encode_video_example_deps="avcodec avutil"
extract_mvs_example_deps="avcodec avformat avutil"
filter_audio_example_deps="avfilter avutil"
filtering_audio_example_deps="avfilter avcodec avformat avutil"
filtering_video_example_deps="avfilter avcodec avformat avutil"
http_multiclient_example_deps="avformat avutil fork"
metadata_example_deps="avformat avutil"
muxing_example_deps="avcodec avformat avutil swscale"
qsvdec_example_deps="avcodec avutil libmfx h264_qsv_decoder"
remuxing_example_deps="avcodec avformat avutil"
resampling_audio_example_deps="avutil swresample"
scaling_video_example_deps="avutil swscale"
transcode_aac_example_deps="avcodec avformat swresample"
transcoding_example_deps="avfilter avcodec avformat avutil"

# libraries, in linking order
avcodec_deps="avutil"
avdevice_deps="avformat avcodec avutil"
avfilter_deps="avutil"
avformat_deps="avcodec avutil"
avresample_deps="avutil"
postproc_deps="avutil gpl"
swresample_deps="avutil"
swscale_deps="avutil"

# programs
ffmpeg_deps="avcodec avfilter avformat swresample"
ffmpeg_select="aformat_filter anull_filter atrim_filter format_filter
               null_filter
               trim_filter"
ffplay_deps="avcodec avformat swscale swresample sdl2"
ffplay_extralibs='$sdl2_extralibs'
ffplay_select="rdft crop_filter transpose_filter hflip_filter vflip_filter rotate_filter"
ffprobe_deps="avcodec avformat"
ffserver_deps="avformat fork sarestart"
ffserver_select="ffm_muxer rtp_protocol rtsp_demuxer"

# documentation
podpages_deps="perl"
manpages_deps="perl pod2man"
htmlpages_deps="perl"
htmlpages_deps_any="makeinfo_html texi2html"
txtpages_deps="perl makeinfo"
doc_deps_any="manpages htmlpages podpages txtpages"

# default parameters

logfile="config.log"

# installation paths
prefix_default="/usr/local"
bindir_default='${prefix}/bin'
datadir_default='${prefix}/share/ffmpeg'
docdir_default='${prefix}/share/doc/ffmpeg'
incdir_default='${prefix}/include'
libdir_default='${prefix}/lib'
mandir_default='${prefix}/share/man'

# toolchain
ar_default="ar"
cc_default="gcc"
cxx_default="g++"
host_cc_default="gcc"
doxygen_default="doxygen"
install="install"
ln_s_default="ln -s -f"
nm_default="nm -g"
objformat="elf"
pkg_config_default=pkg-config
ranlib_default="ranlib"
strip_default="strip"
version_script='--version-script'
yasmexe_default="yasm"
windres_default="windres"

# OS
target_os_default=$(tolower $(uname -s))
host_os=$target_os_default

# machine
if test "$target_os_default" = aix; then
    arch_default=$(uname -p)
    strip_default="strip -X32_64"
else
    arch_default=$(uname -m)
fi
cpu="generic"
intrinsics="none"

# configurable options
enable $PROGRAM_LIST
enable $DOCUMENT_LIST
enable $EXAMPLE_LIST
enable $(filter_out avresample $LIBRARY_LIST)
enable stripping

enable asm
enable debug
enable doc
enable faan faandct faanidct
enable optimizations
enable runtime_cpudetect
enable safe_bitstream_reader
enable static
enable swscale_alpha
enable valgrind_backtrace

sws_max_filter_size_default=256
set_default sws_max_filter_size

# build settings
SHFLAGS='-shared -Wl,-soname,$$(@F)'
LIBPREF="lib"
LIBSUF=".a"
FULLNAME='$(NAME)$(BUILDSUF)'
LIBNAME='$(LIBPREF)$(FULLNAME)$(LIBSUF)'
SLIBPREF="lib"
SLIBSUF=".so"
SLIBNAME='$(SLIBPREF)$(FULLNAME)$(SLIBSUF)'
SLIBNAME_WITH_VERSION='$(SLIBNAME).$(LIBVERSION)'
SLIBNAME_WITH_MAJOR='$(SLIBNAME).$(LIBMAJOR)'
LIB_INSTALL_EXTRA_CMD='$$(RANLIB) "$(LIBDIR)/$(LIBNAME)"'
SLIB_INSTALL_NAME='$(SLIBNAME_WITH_VERSION)'
SLIB_INSTALL_LINKS='$(SLIBNAME_WITH_MAJOR) $(SLIBNAME)'
VERSION_SCRIPT_POSTPROCESS_CMD="cat"

asflags_filter=echo
cflags_filter=echo
ldflags_filter=echo

AS_C='-c'
AS_O='-o $@'
CC_C='-c'
CC_E='-E -o $@'
CC_O='-o $@'
CXX_C='-c'
CXX_O='-o $@'
OBJCC_C='-c'
OBJCC_E='-E -o $@'
OBJCC_O='-o $@'
LD_O='-o $@'
LD_LIB='-l%'
LD_PATH='-L'
HOSTCC_C='-c'
HOSTCC_E='-E -o $@'
HOSTCC_O='-o $@'
HOSTLD_O='-o $@'

host_extralibs='-lm'
host_cflags_filter=echo
host_ldflags_filter=echo

target_path='$(CURDIR)'

# since the object filename is not given with the -MM flag, the compiler
# is only able to print the basename, and we must add the path ourselves
DEPCMD='$(DEP$(1)) $(DEP$(1)FLAGS) $($(1)DEP_FLAGS) $< 2>/dev/null | sed -e "/^\#.*/d" -e "s,^[[:space:]]*$(@F),$(@D)/$(@F)," > $(@:.o=.d)'
DEPFLAGS='-MM'

# find source path
if test -f configure; then
    source_path=.
else
    source_path=$(cd $(dirname "$0"); pwd)
    case "$source_path" in
        *[[:blank:]]*) die "Out of tree builds are impossible with whitespace in source path." ;;
    esac
    test -e "$source_path/config.h" &&
        die "Out of tree builds are impossible with config.h in source dir."
fi

for v in "$@"; do
    r=${v#*=}
    l=${v%"$r"}
    r=$(sh_quote "$r")
    FFMPEG_CONFIGURATION="${FFMPEG_CONFIGURATION# } ${l}${r}"
done

find_things(){
    thing=$1
    pattern=$2
    file=$source_path/$3
    sed -n "s/^[^#]*$pattern.*([^,]*, *\([^,]*\)\(,.*\)*).*/\1_$thing/p" "$file"
}

ENCODER_LIST=$(find_things  encoder  ENC      libavcodec/allcodecs.c)
DECODER_LIST=$(find_things  decoder  DEC      libavcodec/allcodecs.c)
HWACCEL_LIST=$(find_things  hwaccel  HWACCEL  libavcodec/allcodecs.c)
PARSER_LIST=$(find_things   parser   PARSER   libavcodec/allcodecs.c)
MUXER_LIST=$(find_things    muxer    _MUX     libavformat/allformats.c)
DEMUXER_LIST=$(find_things  demuxer  DEMUX    libavformat/allformats.c)
OUTDEV_LIST=$(find_things   outdev   OUTDEV   libavdevice/alldevices.c)
INDEV_LIST=$(find_things    indev    _IN      libavdevice/alldevices.c)
FILTER_LIST=$(find_things   filter   FILTER   libavfilter/allfilters.c)

find_things_extern(){
    thing=$1
    pattern=$2
    file=$source_path/$3
    sed -n "s/^[^#]*extern.*$pattern *ff_\([^ ]*\)_$thing;/\1_$thing/p" "$file"
}

BSF_LIST=$(find_things_extern bsf AVBitStreamFilter libavcodec/bitstream_filters.c)
PROTOCOL_LIST=$(find_things_extern protocol URLProtocol libavformat/protocols.c)

ALL_COMPONENTS="
    $BSF_LIST
    $DECODER_LIST
    $DEMUXER_LIST
    $ENCODER_LIST
    $FILTER_LIST
    $HWACCEL_LIST
    $INDEV_LIST
    $MUXER_LIST
    $OUTDEV_LIST
    $PARSER_LIST
    $PROTOCOL_LIST
"

for n in $COMPONENT_LIST; do
    v=$(toupper ${n%s})_LIST
    eval enable \$$v
    eval ${n}_if_any="\$$v"
done

enable $ARCH_EXT_LIST

die_unknown(){
    echo "Unknown option \"$1\"."
    echo "See $0 --help for available options."
    exit 1
}

print_in_columns() {
    cols=$(expr $ncols / 24)
    cat | tr ' ' '\n' | sort | pr -r "-$cols" -w $ncols -t
}

show_list() {
    suffix=_$1
    shift
    echo $* | sed s/$suffix//g | print_in_columns
    exit 0
}

rand_list(){
    IFS=', '
    set -- $*
    unset IFS
    for thing; do
        comp=${thing%:*}
        prob=${thing#$comp}
        prob=${prob#:}
        is_in ${comp} $COMPONENT_LIST && eval comp=\$$(toupper ${comp%s})_LIST
        echo "prob ${prob:-0.5}"
        printf '%s\n' $comp
    done
}

do_random(){
    action=$1
    shift
    random_seed=$(awk "BEGIN { srand($random_seed); print srand() }")
    $action $(rand_list "$@" | awk "BEGIN { srand($random_seed) } \$1 == \"prob\" { prob = \$2; next } rand() < prob { print }")
}

for opt do
    optval="${opt#*=}"
    case "$opt" in
        --extra-ldflags=*)
            add_ldflags $optval
        ;;
        --extra-ldexeflags=*)
            add_ldexeflags $optval
        ;;
        --extra-ldlibflags=*)
            add_ldlibflags $optval
        ;;
        --extra-libs=*)
            add_extralibs $optval
        ;;
        --disable-devices)
            disable $INDEV_LIST $OUTDEV_LIST
        ;;
        --enable-debug=*)
            debuglevel="$optval"
        ;;
        --disable-programs)
            disable $PROGRAM_LIST
        ;;
        --disable-everything)
            map 'eval unset \${$(toupper ${v%s})_LIST}' $COMPONENT_LIST
        ;;
        --disable-all)
            map 'eval unset \${$(toupper ${v%s})_LIST}' $COMPONENT_LIST
            disable $LIBRARY_LIST $PROGRAM_LIST doc
            enable avutil
        ;;
        --enable-random|--disable-random)
            action=${opt%%-random}
            do_random ${action#--} $COMPONENT_LIST
        ;;
        --enable-random=*|--disable-random=*)
            action=${opt%%-random=*}
            do_random ${action#--} $optval
        ;;
        --enable-*=*|--disable-*=*)
            eval $(echo "${opt%%=*}" | sed 's/--/action=/;s/-/ thing=/')
            is_in "${thing}s" $COMPONENT_LIST || die_unknown "$opt"
            eval list=\$$(toupper $thing)_LIST
            name=$(echo "${optval}" | sed "s/,/_${thing}|/g")_${thing}
            list=$(filter "$name" $list)
            [ "$list" = "" ] && warn "Option $opt did not match anything"
            $action $list
        ;;
        --enable-?*|--disable-?*)
            eval $(echo "$opt" | sed 's/--/action=/;s/-/ option=/;s/-/_/g')
            if is_in $option $COMPONENT_LIST; then
                test $action = disable && action=unset
                eval $action \$$(toupper ${option%s})_LIST
            elif is_in $option $CMDLINE_SELECT; then
                $action $option
            else
                die_unknown $opt
            fi
        ;;
        --list-*)
            NAME="${opt#--list-}"
            is_in $NAME $COMPONENT_LIST || die_unknown $opt
            NAME=${NAME%s}
            eval show_list $NAME \$$(toupper $NAME)_LIST
        ;;
        --help|-h) show_help
        ;;
        --quiet|-q) quiet=yes
        ;;
        --fatal-warnings) enable fatal_warnings
        ;;
        *)
            optname="${opt%%=*}"
            optname="${optname#--}"
            optname=$(echo "$optname" | sed 's/-/_/g')
            if is_in $optname $CMDLINE_SET; then
                eval $optname='$optval'
            elif is_in $optname $CMDLINE_APPEND; then
                append $optname "$optval"
            else
                die_unknown $opt
            fi
        ;;
    esac
done

for e in $env; do
    eval "export $e"
done

# Mark specifically enabled, but normally autodetected libraries as requested.
for lib in $AUTODETECT_LIBS; do
    enabled $lib && request $lib
done

# Enable platform codecs by default.
enable_weak audiotoolbox

# Enable hwaccels by default.
enable_weak d3d11va dxva2 vaapi vda vdpau videotoolbox_hwaccel xvmc
enable_weak xlib

enable_weak cuda cuvid nvenc vda_framework videotoolbox videotoolbox_encoder

disabled logging && logfile=/dev/null

die_license_disabled() {
    enabled $1 || { enabled $v && die "$v is $1 and --enable-$1 is not specified."; }
}

die_license_disabled_gpl() {
    enabled $1 || { enabled $v && die "$v is incompatible with the gpl and --enable-$1 is not specified."; }
}

map "die_license_disabled gpl"      $EXTERNAL_LIBRARY_GPL_LIST $EXTERNAL_LIBRARY_GPLV3_LIST
map "die_license_disabled version3" $EXTERNAL_LIBRARY_VERSION3_LIST $EXTERNAL_LIBRARY_GPLV3_LIST

enabled gpl && map "die_license_disabled_gpl nonfree" $EXTERNAL_LIBRARY_NONFREE_LIST
map "die_license_disabled nonfree" $HWACCEL_LIBRARY_NONFREE_LIST

enabled version3 && { enabled gpl && enable gplv3 || enable lgplv3; }

# Disable all the library-specific components if the library itself
# is disabled, see AVCODEC_LIST and following _LIST variables.

disable_components(){
    disabled ${1} && disable $(
        eval components="\$$(toupper ${1})_COMPONENTS"
        map 'eval echo \${$(toupper ${v%s})_LIST}' $components
    )
}

map 'disable_components $v' $LIBRARY_LIST

echo "# $0 $FFMPEG_CONFIGURATION" > $logfile
set >> $logfile

test -n "$valgrind" && toolchain="valgrind-memcheck"

case "$toolchain" in
    *-asan)
        cc_default="${toolchain%-asan}"
        add_cflags  -fsanitize=address
        add_ldflags -fsanitize=address
    ;;
    *-msan)
        cc_default="${toolchain%-msan}"
        add_cflags  -fsanitize=memory -fsanitize-memory-track-origins
        add_ldflags -fsanitize=memory
    ;;
    *-tsan)
        cc_default="${toolchain%-tsan}"
        add_cflags  -fsanitize=thread -fPIE
        add_ldflags -fsanitize=thread -pie
        case "$toolchain" in
            gcc-tsan)
                add_cflags  -fPIC
                add_ldflags -fPIC
                ;;
        esac
    ;;
    *-usan)
        cc_default="${toolchain%-usan}"
        add_cflags  -fsanitize=undefined
        add_ldflags -fsanitize=undefined
    ;;
    valgrind-*)
        target_exec_default="valgrind"
        case "$toolchain" in
            valgrind-massif)
                target_exec_args="--tool=massif --alloc-fn=av_malloc --alloc-fn=av_mallocz --alloc-fn=av_calloc --alloc-fn=av_fast_padded_malloc --alloc-fn=av_fast_malloc --alloc-fn=av_realloc_f --alloc-fn=av_fast_realloc --alloc-fn=av_realloc"
                ;;
            valgrind-memcheck)
                target_exec_args="--error-exitcode=1 --malloc-fill=0x2a --track-origins=yes --leak-check=full --gen-suppressions=all --suppressions=$source_path/tests/fate-valgrind.supp"
                ;;
        esac
    ;;
    msvc)
        # Check whether the current MSVC version needs the C99 converter.
        # From MSVC 2013 (compiler major version 18) onwards, it does actually
        # support enough of C99 to build ffmpeg. Default to the new
        # behaviour if the regexp was unable to match anything, since this
        # successfully parses the version number of existing supported
        # versions that require the converter (MSVC 2010 and 2012).
        cl_major_ver=$(cl 2>&1 | sed -n 's/.*Version \([[:digit:]]\{1,\}\)\..*/\1/p')
        if [ -z "$cl_major_ver" ] || [ $cl_major_ver -ge 18 ]; then
            cc_default="cl"
            cxx_default="cl"
        else
            cc_default="c99wrap cl"
            cxx_default="c99wrap cl"
        fi
        ld_default="$source_path/compat/windows/mslink"
        nm_default="dumpbin -symbols"
        ar_default="lib"
        case "$arch" in
        arm*)
            as_default="armasm"
            ;;
        esac
        target_os_default="win32"
        # Use a relative path for TMPDIR. This makes sure all the
        # ffconf temp files are written with a relative path, avoiding
        # issues with msys/win32 path conversion for MSVC parameters
        # such as -Fo<file> or -out:<file>.
        TMPDIR=.
    ;;
    icl)
        cc_default="icl"
        ld_default="xilink"
        nm_default="dumpbin -symbols"
        ar_default="xilib"
        target_os_default="win32"
        TMPDIR=.
    ;;
    gcov)
        add_cflags  -fprofile-arcs -ftest-coverage
        add_ldflags -fprofile-arcs -ftest-coverage
    ;;
    llvm-cov)
        add_cflags -fprofile-arcs -ftest-coverage
        add_ldflags --coverage
    ;;
    hardened)
        add_cppflags -U_FORTIFY_SOURCE -D_FORTIFY_SOURCE=2
        add_cflags   -fno-strict-overflow -fstack-protector-all
        add_ldflags  -Wl,-z,relro -Wl,-z,now
        add_cflags   -fPIE
        add_ldexeflags -fPIE -pie
    ;;
    ?*)
        die "Unknown toolchain $toolchain"
    ;;
esac

test -n "$cross_prefix" && enable cross_compile

if enabled cross_compile; then
    test -n "$arch" && test -n "$target_os" ||
        die "Must specify target arch (--arch) and OS (--target-os) when cross-compiling"
fi

ar_default="${cross_prefix}${ar_default}"
cc_default="${cross_prefix}${cc_default}"
cxx_default="${cross_prefix}${cxx_default}"
nm_default="${cross_prefix}${nm_default}"
pkg_config_default="${cross_prefix}${pkg_config_default}"
if ${cross_prefix}${ranlib_default} 2>&1 | grep -q "\-D "; then
    ranlib_default="${cross_prefix}${ranlib_default} -D"
else
    ranlib_default="${cross_prefix}${ranlib_default}"
fi
strip_default="${cross_prefix}${strip_default}"
windres_default="${cross_prefix}${windres_default}"

sysinclude_default="${sysroot}/usr/include"

set_default arch cc cxx doxygen pkg_config ranlib strip sysinclude \
    target_exec target_os yasmexe
enabled cross_compile || host_cc_default=$cc
set_default host_cc

pkg_config_fail_message=""
if ! $pkg_config --version >/dev/null 2>&1; then
    warn "$pkg_config not found, library detection may fail."
    pkg_config=false
elif is_in -static $cc $LDFLAGS && ! is_in --static $pkg_config $pkg_config_flags; then
    pkg_config_fail_message="
Note: When building a static binary, add --pkg-config-flags=\"--static\"."
fi

if test $doxygen != $doxygen_default && \
  ! $doxygen --version >/dev/null 2>&1; then
    warn "Specified doxygen \"$doxygen\" not found, API documentation will fail to build."
fi

exesuf() {
    case $1 in
        mingw32*|mingw64*|win32|win64|cygwin*|*-dos|freedos|opendos|os/2*|symbian) echo .exe ;;
    esac
}

EXESUF=$(exesuf $target_os)
HOSTEXESUF=$(exesuf $host_os)

# set temporary file name
: ${TMPDIR:=$TEMPDIR}
: ${TMPDIR:=$TMP}
: ${TMPDIR:=/tmp}

if [ -n "$tempprefix" ] ; then
    mktemp(){
        echo $tempprefix.${HOSTNAME}.${UID}
    }
elif ! check_cmd mktemp -u XXXXXX; then
    # simple replacement for missing mktemp
    # NOT SAFE FOR GENERAL USE
    mktemp(){
        echo "${2%%XXX*}.${HOSTNAME}.${UID}.$$"
    }
fi

tmpfile(){
    tmp=$(mktemp -u "${TMPDIR}/ffconf.XXXXXXXX")$2 &&
        (set -C; exec > $tmp) 2>/dev/null ||
        die "Unable to create temporary file in $TMPDIR."
    append TMPFILES $tmp
    eval $1=$tmp
}

trap 'rm -f -- $TMPFILES' EXIT

tmpfile TMPASM .asm
tmpfile TMPC   .c
tmpfile TMPCPP .cpp
tmpfile TMPE   $EXESUF
tmpfile TMPH   .h
tmpfile TMPM   .m
tmpfile TMPO   .o
tmpfile TMPS   .S
tmpfile TMPSH  .sh
tmpfile TMPV   .ver

unset -f mktemp

chmod +x $TMPE

# make sure we can execute files in $TMPDIR
cat > $TMPSH 2>> $logfile <<EOF
#! /bin/sh
EOF
chmod +x $TMPSH >> $logfile 2>&1
if ! $TMPSH >> $logfile 2>&1; then
    cat <<EOF
Unable to create and execute files in $TMPDIR.  Set the TMPDIR environment
variable to another directory and make sure that it is not mounted noexec.
EOF
    die "Sanity test failed."
fi

armasm_flags(){
    for flag; do
        case $flag in
            # Filter out MSVC cl.exe options from cflags that shouldn't
            # be passed to gas-preprocessor
            -M[TD]*)                                            ;;
            *)                  echo $flag                      ;;
        esac
   done
}

ccc_flags(){
    for flag; do
        case $flag in
            -std=c99)           echo -c99                       ;;
            -mcpu=*)            echo -arch ${flag#*=}           ;;
            -mieee)             echo -ieee                      ;;
            -O*|-fast)          echo $flag                      ;;
            -fno-math-errno)    echo -assume nomath_errno       ;;
            -g)                 echo -g3                        ;;
            -Wall)              echo -msg_enable level2         ;;
            -Wno-pointer-sign)  echo -msg_disable ptrmismatch1  ;;
            -Wl,*)              echo $flag                      ;;
            -f*|-W*)                                            ;;
            *)                  echo $flag                      ;;
        esac
   done
}

cparser_flags(){
    for flag; do
        case $flag in
            -Wno-switch)             echo -Wno-switch-enum ;;
            -Wno-format-zero-length) ;;
            -Wdisabled-optimization) ;;
            -Wno-pointer-sign)       echo -Wno-other ;;
            *)                       echo $flag ;;
        esac
    done
}

msvc_common_flags(){
    for flag; do
        case $flag in
            # In addition to specifying certain flags under the compiler
            # specific filters, they must be specified here as well or else the
            # generic catch all at the bottom will print the original flag.
            -Wall)                ;;
            -std=c99)             ;;
            # Common flags
            -fomit-frame-pointer) ;;
            -g)                   echo -Z7 ;;
            -fno-math-errno)      ;;
            -fno-common)          ;;
            -fno-signed-zeros)    ;;
            -fPIC)                ;;
            -mthumb)              ;;
            -march=*)             ;;
            -lz)                  echo zlib.lib ;;
            -lavicap32)           echo vfw32.lib user32.lib ;;
            -lx264)               echo libx264.lib ;;
            -lstdc++)             ;;
            -l*)                  echo ${flag#-l}.lib ;;
            -LARGEADDRESSAWARE)   echo $flag ;;
            -L*)                  echo -libpath:${flag#-L} ;;
            *)                    echo $flag ;;
        esac
    done
}

msvc_flags(){
    msvc_common_flags "$@"
    for flag; do
        case $flag in
            -Wall)                echo -W4 -wd4244 -wd4127 -wd4018 -wd4389     \
                                       -wd4146 -wd4057 -wd4204 -wd4706 -wd4305 \
                                       -wd4152 -wd4324 -we4013 -wd4100 -wd4214 \
                                       -wd4307 \
                                       -wd4273 -wd4554 -wd4701 -wd4703 ;;
        esac
    done
}

icl_flags(){
    msvc_common_flags "$@"
    for flag; do
        case $flag in
            # Despite what Intel's documentation says -Wall, which is supported
            # on Windows, does enable remarks so disable them here.
            -Wall)                echo $flag -Qdiag-disable:remark ;;
            -std=c99)             echo -Qstd=c99 ;;
            -flto)                echo -ipo ;;
        esac
    done
}

icc_flags(){
    for flag; do
        case $flag in
            -flto)                echo -ipo ;;
            *)                    echo $flag ;;
        esac
    done
}

pgi_flags(){
    for flag; do
        case $flag in
            -flto)                echo -Mipa=fast,libopt,libinline,vestigial ;;
            -fomit-frame-pointer) echo -Mnoframe ;;
            -g)                   echo -gopt ;;
            *)                    echo $flag ;;
        esac
    done
}

suncc_flags(){
    for flag; do
        case $flag in
            -march=*|-mcpu=*)
                case "${flag#*=}" in
                    native)                   echo -xtarget=native       ;;
                    v9|niagara)               echo -xarch=sparc          ;;
                    ultrasparc)               echo -xarch=sparcvis       ;;
                    ultrasparc3|niagara2)     echo -xarch=sparcvis2      ;;
                    i586|pentium)             echo -xchip=pentium        ;;
                    i686|pentiumpro|pentium2) echo -xtarget=pentium_pro  ;;
                    pentium3*|c3-2)           echo -xtarget=pentium3     ;;
                    pentium-m)          echo -xarch=sse2 -xchip=pentium3 ;;
                    pentium4*)          echo -xtarget=pentium4           ;;
                    prescott|nocona)    echo -xarch=sse3 -xchip=pentium4 ;;
                    *-sse3)             echo -xarch=sse3                 ;;
                    core2)              echo -xarch=ssse3 -xchip=core2   ;;
                    bonnell)                   echo -xarch=ssse3         ;;
                    corei7|nehalem)            echo -xtarget=nehalem     ;;
                    westmere)                  echo -xtarget=westmere    ;;
                    silvermont)                echo -xarch=sse4_2        ;;
                    corei7-avx|sandybridge)    echo -xtarget=sandybridge ;;
                    core-avx*|ivybridge|haswell|broadwell|skylake*|knl)
                                               echo -xarch=avx           ;;
                    amdfam10|barcelona)        echo -xtarget=barcelona   ;;
                    btver1)                    echo -xarch=amdsse4a      ;;
                    btver2|bdver*|znver*)      echo -xarch=avx           ;;
                    athlon-4|athlon-[mx]p)     echo -xarch=ssea          ;;
                    k8|opteron|athlon64|athlon-fx)
                                               echo -xarch=sse2a         ;;
                    athlon*)                   echo -xarch=pentium_proa  ;;
                esac
                ;;
            -std=c99)             echo -xc99              ;;
            -fomit-frame-pointer) echo -xregs=frameptr    ;;
            -fPIC)                echo -KPIC -xcode=pic32 ;;
            -W*,*)                echo $flag              ;;
            -f*-*|-W*|-mimpure-text)                      ;;
            -shared)              echo -G                 ;;
            *)                    echo $flag              ;;
        esac
    done
}

tms470_flags(){
    for flag; do
        case $flag in
            -march=*|-mcpu=*)
                case "${flag#*=}" in
                    armv7-a|cortex-a*)      echo -mv=7a8 ;;
                    armv7-r|cortex-r*)      echo -mv=7r4 ;;
                    armv7-m|cortex-m*)      echo -mv=7m3 ;;
                    armv6*|arm11*)          echo -mv=6   ;;
                    armv5*e|arm[79]*e*|arm9[24]6*|arm96*|arm102[26])
                                            echo -mv=5e  ;;
                    armv4*|arm7*|arm9[24]*) echo -mv=4   ;;
                esac
                ;;
            -mfpu=neon)     echo --float_support=vfpv3 --neon ;;
            -mfpu=vfp)      echo --float_support=vfpv2        ;;
            -mfpu=vfpv3)    echo --float_support=vfpv3        ;;
            -mfpu=vfpv3-d16) echo --float_support=vfpv3d16    ;;
            -msoft-float)   echo --float_support=vfplib       ;;
            -O[0-3]|-mf=*)  echo $flag                        ;;
            -g)             echo -g -mn                       ;;
            -pds=*)         echo $flag                        ;;
            -D*|-I*)        echo $flag                        ;;
            --gcc|--abi=*)  echo $flag                        ;;
            -me)            echo $flag                        ;;
        esac
    done
}

probe_cc(){
    pfx=$1
    _cc=$2
    first=$3

    unset _type _ident _cc_c _cc_e _cc_o _flags _cflags
    unset _ld_o _ldflags _ld_lib _ld_path
    unset _depflags _DEPCMD _DEPFLAGS
    _flags_filter=echo

    if $_cc --version 2>&1 | grep -q '^GNU assembler'; then
        true # no-op to avoid reading stdin in following checks
    elif $_cc -v 2>&1 | grep -q '^gcc.*LLVM'; then
        _type=llvm_gcc
        gcc_extra_ver=$(expr "$($_cc --version 2>/dev/null | head -n1)" : '.*\((.*)\)')
        _ident="llvm-gcc $($_cc -dumpversion 2>/dev/null) $gcc_extra_ver"
        _depflags='-MMD -MF $(@:.o=.d) -MT $@'
        _cflags_speed='-O3'
        _cflags_size='-Os'
    elif $_cc -v 2>&1 | grep -qi ^gcc; then
        _type=gcc
        gcc_version=$($_cc --version | head -n1)
        gcc_basever=$($_cc -dumpversion)
        gcc_pkg_ver=$(expr "$gcc_version" : '[^ ]* \(([^)]*)\)')
        gcc_ext_ver=$(expr "$gcc_version" : ".*$gcc_pkg_ver $gcc_basever \\(.*\\)")
        _ident=$(cleanws "gcc $gcc_basever $gcc_pkg_ver $gcc_ext_ver")
        case $gcc_basever in
            2) ;;
            2.*) ;;
            *) _depflags='-MMD -MF $(@:.o=.d) -MT $@' ;;
        esac
        if [ "$first" = true ]; then
            case $gcc_basever in
                4.2*)
                warn "gcc 4.2 is outdated and may miscompile FFmpeg. Please use a newer compiler." ;;
            esac
        fi
        _cflags_speed='-O3'
        _cflags_size='-Os'
    elif $_cc --version 2>/dev/null | grep -q ^icc; then
        _type=icc
        _ident=$($_cc --version | head -n1)
        _depflags='-MMD'
        _cflags_speed='-O3'
        _cflags_size='-Os'
        _cflags_noopt='-O1'
        _flags_filter=icc_flags
    elif $_cc -v 2>&1 | grep -q xlc; then
        _type=xlc
        _ident=$($_cc -qversion 2>/dev/null | head -n1)
        _cflags_speed='-O5'
        _cflags_size='-O5 -qcompact'
    elif $_cc -V 2>/dev/null | grep -q Compaq; then
        _type=ccc
        _ident=$($_cc -V | head -n1 | cut -d' ' -f1-3)
        _DEPFLAGS='-M'
        _cflags_speed='-fast'
        _cflags_size='-O1'
        _flags_filter=ccc_flags
    elif $_cc --vsn 2>/dev/null | grep -Eq "ARM (C/C\+\+ )?Compiler"; then
        test -d "$sysroot" || die "No valid sysroot specified."
        _type=armcc
        _ident=$($_cc --vsn | grep -i build | head -n1 | sed 's/.*: //')
        armcc_conf="$PWD/armcc.conf"
        $_cc --arm_linux_configure                 \
             --arm_linux_config_file="$armcc_conf" \
             --configure_sysroot="$sysroot"        \
             --configure_cpp_headers="$sysinclude" >>$logfile 2>&1 ||
             die "Error creating armcc configuration file."
        $_cc --vsn | grep -q RVCT && armcc_opt=rvct || armcc_opt=armcc
        _flags="--arm_linux_config_file=$armcc_conf --translate_gcc"
        as_default="${cross_prefix}gcc"
        _depflags='-MMD'
        _cflags_speed='-O3'
        _cflags_size='-Os'
    elif $_cc -version 2>/dev/null | grep -Eq 'TMS470|TI ARM'; then
        _type=tms470
        _ident=$($_cc -version | head -n1 | tr -s ' ')
        _flags='--gcc --abi=eabi -me'
        _cc_e='-ppl -fe=$@'
        _cc_o='-fe=$@'
        _depflags='-ppa -ppd=$(@:.o=.d)'
        _cflags_speed='-O3 -mf=5'
        _cflags_size='-O3 -mf=2'
        _flags_filter=tms470_flags
    elif $_cc -v 2>&1 | grep -q clang; then
        _type=clang
        _ident=$($_cc --version 2>/dev/null | head -n1)
        _depflags='-MMD -MF $(@:.o=.d) -MT $@'
        _cflags_speed='-O3'
        _cflags_size='-Oz'
    elif $_cc -V 2>&1 | grep -q Sun; then
        _type=suncc
        _ident=$($_cc -V 2>&1 | head -n1 | cut -d' ' -f 2-)
        _DEPCMD='$(DEP$(1)) $(DEP$(1)FLAGS) $($(1)DEP_FLAGS) $< | sed -e "1s,^.*: ,$@: ," -e "\$$!s,\$$, \\\," -e "1!s,^.*: , ," > $(@:.o=.d)'
        _DEPFLAGS='-xM1 -xc99'
        _ldflags='-std=c99'
        _cflags_speed='-O5'
        _cflags_size='-O5 -xspace'
        _flags_filter=suncc_flags
    elif $_cc -v 2>&1 | grep -q 'PathScale\|Path64'; then
        _type=pathscale
        _ident=$($_cc -v 2>&1 | head -n1 | tr -d :)
        _depflags='-MMD -MF $(@:.o=.d) -MT $@'
        _cflags_speed='-O2'
        _cflags_size='-Os'
        _flags_filter='filter_out -Wdisabled-optimization'
    elif $_cc -v 2>&1 | grep -q Open64; then
        _type=open64
        _ident=$($_cc -v 2>&1 | head -n1 | tr -d :)
        _depflags='-MMD -MF $(@:.o=.d) -MT $@'
        _cflags_speed='-O2'
        _cflags_size='-Os'
        _flags_filter='filter_out -Wdisabled-optimization|-Wtype-limits|-fno-signed-zeros'
    elif $_cc -V 2>&1 | grep -q Portland; then
        _type=pgi
        _ident="PGI $($_cc -V 2>&1 | awk '/^pgcc/ { print $2; exit }')"
        opt_common='-alias=ansi -Mdse -Mlre -Mpre'
        _cflags_speed="-O3 -Mautoinline -Munroll=c:4 $opt_common"
        _cflags_size="-O2 -Munroll=c:1 $opt_common"
        _cflags_noopt="-O"
        _flags_filter=pgi_flags
    elif $_cc 2>&1 | grep -q 'Microsoft.*ARM.*Assembler'; then
        _type=armasm
        _ident=$($_cc | head -n1)
        # 4509: "This form of conditional instruction is deprecated"
        _flags="-nologo -ignore 4509"
        _flags_filter=armasm_flags
    elif $_cc 2>&1 | grep -q Intel; then
        _type=icl
        _ident=$($_cc 2>&1 | head -n1)
        _depflags='-QMMD -QMF$(@:.o=.d) -QMT$@'
        # Not only is O3 broken on 13.x+ but it is slower on all previous
        # versions (tested) as well.
        _cflags_speed="-O2"
        _cflags_size="-O1 -Oi" # -O1 without -Oi miscompiles stuff
        if $_cc 2>&1 | grep -q Linker; then
            _ld_o='-out:$@'
        else
            _ld_o='-Fe$@'
        fi
        _cc_o='-Fo$@'
        _cc_e='-P'
        _flags_filter=icl_flags
        _ld_lib='lib%.a'
        _ld_path='-libpath:'
        # -Qdiag-error to make icl error when seeing certain unknown arguments
        _flags='-nologo -Qdiag-error:4044,10157'
        # -Qvec- -Qsimd- to prevent miscompilation, -GS, fp:precise for consistency
        # with MSVC which enables it by default.
        _cflags='-Qms0 -Qvec- -Qsimd- -GS -fp:precise'
        disable stripping
    elif $_cc -? 2>/dev/null | grep -q 'LLVM.*Linker'; then
        # lld can emulate multiple different linkers; in ms link.exe mode,
        # the -? parameter gives the help output which contains an identifyable
        # string, while it gives an error in other modes.
        _type=lld-link
        # The link.exe mode doesn't have a switch for getting the version,
        # but we can force it back to gnu mode and get the version from there.
        _ident=$($_cc -flavor gnu --version 2>/dev/null)
        _ld_o='-out:$@'
        _flags_filter=msvc_flags
        _ld_lib='lib%.a'
        _ld_path='-libpath:'
    elif $_cc -nologo- 2>&1 | grep -q Microsoft; then
        _type=msvc
        _ident=$($_cc 2>&1 | head -n1)
        _DEPCMD='$(DEP$(1)) $(DEP$(1)FLAGS) $($(1)DEP_FLAGS) $< 2>&1 | awk '\''/including/ { sub(/^.*file: */, ""); gsub(/\\/, "/"); if (!match($$0, / /)) print "$@:", $$0 }'\'' > $(@:.o=.d)'
        _DEPFLAGS='$(CPPFLAGS) $(CFLAGS) -showIncludes -Zs'
        _cflags_speed="-O2"
        _cflags_size="-O1"
        if $_cc -nologo- 2>&1 | grep -q Linker; then
            _ld_o='-out:$@'
        else
            _ld_o='-Fe$@'
        fi
        _cc_o='-Fo$@'
        _cc_e='-P -Fi$@'
        _flags_filter=msvc_flags
        _ld_lib='lib%.a'
        _ld_path='-libpath:'
        _flags='-nologo'
        disable stripping
    elif $_cc --version 2>/dev/null | grep -q ^cparser; then
        _type=cparser
        _ident=$($_cc --version | head -n1)
        _depflags='-MMD'
        _cflags_speed='-O4'
        _cflags_size='-O2'
        _flags_filter=cparser_flags
    fi

    eval ${pfx}_type=\$_type
    eval ${pfx}_ident=\$_ident
}

set_ccvars(){
    eval ${1}_C=\${_cc_c-\${${1}_C}}
    eval ${1}_E=\${_cc_e-\${${1}_E}}
    eval ${1}_O=\${_cc_o-\${${1}_O}}

    if [ -n "$_depflags" ]; then
        eval ${1}_DEPFLAGS=\$_depflags
    else
        eval ${1}DEP=\${_DEPCMD:-\$DEPCMD}
        eval ${1}DEP_FLAGS=\${_DEPFLAGS:-\$DEPFLAGS}
        eval DEP${1}FLAGS=\$_flags
    fi
}

probe_cc cc "$cc" "true"
cflags_filter=$_flags_filter
cflags_speed=$_cflags_speed
cflags_size=$_cflags_size
cflags_noopt=$_cflags_noopt
add_cflags $_flags $_cflags
cc_ldflags=$_ldflags
set_ccvars CC
set_ccvars CXX

probe_cc hostcc "$host_cc"
host_cflags_filter=$_flags_filter
add_host_cflags  $_flags $_cflags
set_ccvars HOSTCC

test -n "$cc_type" && enable $cc_type ||
    warn "Unknown C compiler $cc, unable to select optimal CFLAGS"

: ${as_default:=$cc}
: ${objcc_default:=$cc}
: ${dep_cc_default:=$cc}
: ${ld_default:=$cc}
: ${host_ld_default:=$host_cc}
set_default ar as objcc dep_cc ld ln_s host_ld windres

probe_cc as "$as"
asflags_filter=$_flags_filter
add_asflags $_flags $_cflags
set_ccvars AS

probe_cc objcc "$objcc"
objcflags_filter=$_flags_filter
add_objcflags $_flags $_cflags
set_ccvars OBJC

probe_cc ld "$ld"
ldflags_filter=$_flags_filter
add_ldflags $_flags $_ldflags
test "$cc_type" != "$ld_type" && add_ldflags $cc_ldflags
LD_O=${_ld_o-$LD_O}
LD_LIB=${_ld_lib-$LD_LIB}
LD_PATH=${_ld_path-$LD_PATH}

probe_cc hostld "$host_ld"
host_ldflags_filter=$_flags_filter
add_host_ldflags $_flags $_ldflags
HOSTLD_O=${_ld_o-$HOSTLD_O}

if [ -z "$CC_DEPFLAGS" ] && [ "$dep_cc" != "$cc" ]; then
    probe_cc depcc "$dep_cc"
    CCDEP=${_DEPCMD:-$DEPCMD}
    CCDEP_FLAGS=${_DEPFLAGS:=$DEPFLAGS}
    DEPCCFLAGS=$_flags
fi

if $ar 2>&1 | grep -q Microsoft; then
    arflags="-nologo"
    ar_o='-out:$@'
elif $ar 2>&1 | grep -q 'Texas Instruments'; then
    arflags="rq"
    ar_o='$@'
elif $ar 2>&1 | grep -q 'Usage: ar.*-X.*any'; then
    arflags='-Xany -r -c'
    ar_o='$@'
elif $ar 2>&1 | grep -q "\[D\] "; then
    arflags="rcD"
    ar_o='$@'
else
    arflags="rc"
    ar_o='$@'
fi

add_cflags $extra_cflags
add_cxxflags $extra_cxxflags
add_objcflags $extra_objcflags
add_asflags $extra_cflags

if test -n "$sysroot"; then
    case "$cc_type" in
        gcc|llvm_gcc|clang)
            add_cppflags --sysroot="$sysroot"
            add_ldflags --sysroot="$sysroot"
# On Darwin --sysroot may be ignored, -isysroot always affects headers and linking
            add_cppflags -isysroot "$sysroot"
            add_ldflags -isysroot "$sysroot"
        ;;
        tms470)
            add_cppflags -I"$sysinclude"
            add_ldflags  --sysroot="$sysroot"
        ;;
    esac
fi

if test "$cpu" = host; then
    enabled cross_compile &&
        die "--cpu=host makes no sense when cross-compiling."

    case "$cc_type" in
        gcc|llvm_gcc)
            check_native(){
                $cc $1=native -v -c -o $TMPO $TMPC >$TMPE 2>&1 || return
                sed -n "/cc1.*$1=/{
                            s/.*$1=\\([^ ]*\\).*/\\1/
                            p
                            q
                        }" $TMPE
            }
            cpu=$(check_native -march || check_native -mcpu)
        ;;
        clang)
            check_native(){
                $cc $1=native -v -c -o $TMPO $TMPC >$TMPE 2>&1 || return
                sed -n "/cc1.*-target-cpu /{
                            s/.*-target-cpu \\([^ ]*\\).*/\\1/
                            p
                            q
                        }" $TMPE
            }
            cpu=$(check_native -march)
        ;;
    esac

    test "${cpu:-host}" = host &&
        die "--cpu=host not supported with compiler $cc"
fi

# Deal with common $arch aliases
case "$arch" in
    aarch64|arm64)
        arch="aarch64"
    ;;
    arm*|iPad*|iPhone*)
        arch="arm"
    ;;
    mips*|IP*)
        case "$arch" in
        *el)
            add_cppflags -EL
            add_ldflags -EL
        ;;
        *eb)
            add_cppflags -EB
            add_ldflags -EB
        ;;
        esac
        arch="mips"
    ;;
    parisc*|hppa*)
        arch="parisc"
    ;;
    "Power Macintosh"|ppc*|powerpc*)
        arch="ppc"
    ;;
    s390|s390x)
        arch="s390"
    ;;
    sh4|sh)
        arch="sh4"
    ;;
    sun4*|sparc*)
        arch="sparc"
    ;;
    tilegx|tile-gx)
        arch="tilegx"
    ;;
    i[3-6]86*|i86pc|BePC|x86pc|x86_64|x86_32|amd64)
        arch="x86"
    ;;
esac

is_in $arch $ARCH_LIST || warn "unknown architecture $arch"
enable $arch

# Add processor-specific flags
if enabled aarch64; then

    case $cpu in
        armv*)
            cpuflags="-march=$cpu"
        ;;
        *)
            cpuflags="-mcpu=$cpu"
        ;;
    esac

elif enabled alpha; then

    cpuflags="-mcpu=$cpu"

elif enabled arm; then

    check_arm_arch() {
        check_cpp_condition stddef.h \
            "defined __ARM_ARCH_${1}__ || defined __TARGET_ARCH_${2:-$1}" \
            $cpuflags
    }

    probe_arm_arch() {
        if   check_arm_arch 4;        then echo armv4
        elif check_arm_arch 4T;       then echo armv4t
        elif check_arm_arch 5;        then echo armv5
        elif check_arm_arch 5E;       then echo armv5e
        elif check_arm_arch 5T;       then echo armv5t
        elif check_arm_arch 5TE;      then echo armv5te
        elif check_arm_arch 5TEJ;     then echo armv5te
        elif check_arm_arch 6;        then echo armv6
        elif check_arm_arch 6J;       then echo armv6j
        elif check_arm_arch 6K;       then echo armv6k
        elif check_arm_arch 6Z;       then echo armv6z
        elif check_arm_arch 6ZK;      then echo armv6zk
        elif check_arm_arch 6T2;      then echo armv6t2
        elif check_arm_arch 7;        then echo armv7
        elif check_arm_arch 7A  7_A;  then echo armv7-a
        elif check_arm_arch 7S;       then echo armv7-a
        elif check_arm_arch 7R  7_R;  then echo armv7-r
        elif check_arm_arch 7M  7_M;  then echo armv7-m
        elif check_arm_arch 7EM 7E_M; then echo armv7-m
        elif check_arm_arch 8A  8_A;  then echo armv8-a
        fi
    }

    [ "$cpu" = generic ] && cpu=$(probe_arm_arch)

    case $cpu in
        armv*)
            cpuflags="-march=$cpu"
            subarch=$(echo $cpu | sed 's/[^a-z0-9]//g')
        ;;
        *)
            cpuflags="-mcpu=$cpu"
            case $cpu in
                cortex-a*)                               subarch=armv7a  ;;
                cortex-r*)                               subarch=armv7r  ;;
                cortex-m*)                 enable thumb; subarch=armv7m  ;;
                arm11*)                                  subarch=armv6   ;;
                arm[79]*e*|arm9[24]6*|arm96*|arm102[26]) subarch=armv5te ;;
                armv4*|arm7*|arm9[24]*)                  subarch=armv4   ;;
                *)                             subarch=$(probe_arm_arch) ;;
            esac
        ;;
    esac

    case "$subarch" in
        armv5t*)    enable fast_clz                ;;
        armv[6-8]*)
            enable fast_clz
            disabled fast_unaligned || enable fast_unaligned
            ;;
    esac

elif enabled avr32; then

    case $cpu in
        ap7[02]0[0-2])
            subarch="avr32_ap"
            cpuflags="-mpart=$cpu"
        ;;
        ap)
            subarch="avr32_ap"
            cpuflags="-march=$cpu"
        ;;
        uc3[ab]*)
            subarch="avr32_uc"
            cpuflags="-mcpu=$cpu"
        ;;
        uc)
            subarch="avr32_uc"
            cpuflags="-march=$cpu"
        ;;
    esac

elif enabled bfin; then

    cpuflags="-mcpu=$cpu"

elif enabled mips; then

    cpuflags="-march=$cpu"

    if [ "$cpu" != "generic" ]; then
        disable mips32r2
        disable mips32r5
        disable mips64r2
        disable mips32r6
        disable mips64r6
        disable loongson2
        disable loongson3

        case $cpu in
            24kc|24kf*|24kec|34kc|1004kc|24kef*|34kf*|1004kf*|74kc|74kf)
                enable mips32r2
                disable msa
            ;;
            p5600|i6400|p6600)
                disable mipsdsp
                disable mipsdspr2
            ;;
            loongson*)
                enable loongson2
                enable loongson3
                enable local_aligned_8 local_aligned_16 local_aligned_32
                enable simd_align_16
                enable fast_64bit
                enable fast_clz
                enable fast_cmov
                enable fast_unaligned
                disable aligned_stack
                disable mipsfpu
                disable mipsdsp
                disable mipsdspr2
                case $cpu in
                    loongson3*)
                        cpuflags="-march=loongson3a -mhard-float -fno-expensive-optimizations"
                    ;;
                    loongson2e)
                        cpuflags="-march=loongson2e -mhard-float -fno-expensive-optimizations"
                    ;;
                    loongson2f)
                        cpuflags="-march=loongson2f -mhard-float -fno-expensive-optimizations"
                    ;;
                esac
            ;;
            *)
                # Unknown CPU. Disable everything.
                warn "unknown CPU. Disabling all MIPS optimizations."
                disable mipsfpu
                disable mipsdsp
                disable mipsdspr2
                disable msa
                disable mmi
            ;;
        esac

        case $cpu in
            24kc)
                disable mipsfpu
                disable mipsdsp
                disable mipsdspr2
            ;;
            24kf*)
                disable mipsdsp
                disable mipsdspr2
            ;;
            24kec|34kc|1004kc)
                disable mipsfpu
                disable mipsdspr2
            ;;
            24kef*|34kf*|1004kf*)
                disable mipsdspr2
            ;;
            74kc)
                disable mipsfpu
            ;;
            p5600)
                enable mips32r5
                check_cflags "-mtune=p5600" && check_cflags "-msched-weight -mload-store-pairs -funroll-loops"
            ;;
            i6400)
                enable mips64r6
                check_cflags "-mtune=i6400 -mabi=64" && check_cflags "-msched-weight -mload-store-pairs -funroll-loops" && check_ldflags "-mabi=64"
            ;;
            p6600)
                enable mips64r6
                check_cflags "-mtune=p6600 -mabi=64" && check_cflags "-msched-weight -mload-store-pairs -funroll-loops" && check_ldflags "-mabi=64"
            ;;
        esac
    else
        # We do not disable anything. Is up to the user to disable the unwanted features.
        warn 'generic cpu selected'
    fi

elif enabled ppc; then

    disable ldbrx

    case $(tolower $cpu) in
        601|ppc601|powerpc601)
            cpuflags="-mcpu=601"
            disable altivec
        ;;
        603*|ppc603*|powerpc603*)
            cpuflags="-mcpu=603"
            disable altivec
        ;;
        604*|ppc604*|powerpc604*)
            cpuflags="-mcpu=604"
            disable altivec
        ;;
        g3|75*|ppc75*|powerpc75*)
            cpuflags="-mcpu=750"
            disable altivec
        ;;
        g4|745*|ppc745*|powerpc745*)
            cpuflags="-mcpu=7450"
            disable vsx
        ;;
        74*|ppc74*|powerpc74*)
            cpuflags="-mcpu=7400"
            disable vsx
        ;;
        g5|970|ppc970|powerpc970)
            cpuflags="-mcpu=970"
            disable vsx
        ;;
        power[3-6]*)
            cpuflags="-mcpu=$cpu"
            disable vsx
        ;;
        power[7-8]*)
            cpuflags="-mcpu=$cpu"
        ;;
        cell)
            cpuflags="-mcpu=cell"
            enable ldbrx
            disable vsx
        ;;
        e500mc)
            cpuflags="-mcpu=e500mc"
            disable altivec
        ;;
        e500v2)
            cpuflags="-mcpu=8548 -mhard-float -mfloat-gprs=double"
            disable altivec
            disable dcbzl
        ;;
        e500)
            cpuflags="-mcpu=8540 -mhard-float"
            disable altivec
            disable dcbzl
        ;;
    esac

elif enabled sparc; then

    case $cpu in
        cypress|f93[04]|tsc701|sparcl*|supersparc|hypersparc|niagara|v[789])
            cpuflags="-mcpu=$cpu"
        ;;
        ultrasparc*|niagara[234])
            cpuflags="-mcpu=$cpu"
        ;;
    esac

elif enabled x86; then

    case $cpu in
        i[345]86|pentium)
            cpuflags="-march=$cpu"
            disable i686
            disable mmx
        ;;
        # targets that do NOT support nopl and conditional mov (cmov)
        pentium-mmx|k6|k6-[23]|winchip-c6|winchip2|c3)
            cpuflags="-march=$cpu"
            disable i686
        ;;
        # targets that do support nopl and conditional mov (cmov)
        i686|pentiumpro|pentium[23]|pentium-m|athlon|athlon-tbird|athlon-4|athlon-[mx]p|athlon64*|k8*|opteron*|athlon-fx\
        |core*|atom|bonnell|nehalem|westmere|silvermont|sandybridge|ivybridge|haswell|broadwell|skylake*|knl\
        |amdfam10|barcelona|b[dt]ver*|znver*)
            cpuflags="-march=$cpu"
            enable i686
            enable fast_cmov
        ;;
        # targets that do support conditional mov but on which it's slow
        pentium4|pentium4m|prescott|nocona)
            cpuflags="-march=$cpu"
            enable i686
            disable fast_cmov
        ;;
    esac

fi

if [ "$cpu" != generic ]; then
    add_cflags  $cpuflags
    add_asflags $cpuflags
    test "$cc_type" = "$ld_type" && add_ldflags $cpuflags
fi

# compiler sanity check
check_exec <<EOF
int main(void){ return 0; }
EOF
if test "$?" != 0; then
    echo "$cc is unable to create an executable file."
    if test -z "$cross_prefix" && ! enabled cross_compile ; then
        echo "If $cc is a cross-compiler, use the --enable-cross-compile option."
        echo "Only do this if you know what cross compiling means."
    fi
    die "C compiler test failed."
fi

add_cppflags -D_ISOC99_SOURCE
add_cxxflags -D__STDC_CONSTANT_MACROS
check_cxxflags -std=c++11 || check_cxxflags -std=c++0x

# some compilers silently accept -std=c11, so we also need to check that the
# version macro is defined properly
if test_cflags_cc -std=c11 ctype.h "__STDC_VERSION__ >= 201112L"; then
    add_cflags -std=c11
else
    check_cflags -std=c99
fi

check_cc -D_FILE_OFFSET_BITS=64 <<EOF && add_cppflags -D_FILE_OFFSET_BITS=64
#include <stdlib.h>
EOF
check_cc -D_LARGEFILE_SOURCE <<EOF && add_cppflags -D_LARGEFILE_SOURCE
#include <stdlib.h>
EOF

add_host_cppflags -D_ISOC99_SOURCE
check_host_cflags -std=c99
check_host_cflags -Wall
check_host_cflags -O3

check_64bit(){
    arch32=$1
    arch64=$2
    expr=$3
    check_code cc "" "int test[2*($expr) - 1]" &&
        subarch=$arch64 || subarch=$arch32
}

case "$arch" in
    aarch64|alpha|ia64)
        spic=$shared
    ;;
    mips)
        check_64bit mips mips64 '_MIPS_SIM > 1'
        spic=$shared
    ;;
    parisc)
        check_64bit parisc parisc64 'sizeof(void *) > 4'
        spic=$shared
    ;;
    ppc)
        check_64bit ppc ppc64 'sizeof(void *) > 4'
        spic=$shared
    ;;
    s390)
        check_64bit s390 s390x 'sizeof(void *) > 4'
        spic=$shared
    ;;
    sparc)
        check_64bit sparc sparc64 'sizeof(void *) > 4'
        spic=$shared
    ;;
    x86)
        check_64bit x86_32 x86_64 'sizeof(void *) > 4'
        # Treat x32 as x64 for now. Note it also needs spic=$shared
        test "$subarch" = "x86_32" && check_cpp_condition stddef.h 'defined(__x86_64__)' &&
            subarch=x86_64
        if test "$subarch" = "x86_64"; then
            spic=$shared
        fi
    ;;
    ppc)
        check_cc <<EOF && subarch="ppc64"
        int test[(int)sizeof(char*) - 7];
EOF
    ;;
esac

enable $subarch
enabled spic && enable_weak pic

# OS specific
case $target_os in
    aix)
        SHFLAGS=-shared
        add_cppflags '-I\$(SRC_PATH)/compat/aix'
        enabled shared && add_ldflags -Wl,-brtl
        ;;
    android)
        disable symver
        enable section_data_rel_ro
        SLIB_INSTALL_NAME='$(SLIBNAME)'
        SLIB_INSTALL_LINKS=
        SHFLAGS='-shared -Wl,-soname,$(SLIBNAME)'
        ;;
    haiku)
        prefix_default="/boot/common"
        network_extralibs="-lnetwork"
        host_extralibs=
        ;;
    sunos)
        SHFLAGS='-shared -Wl,-h,$$(@F)'
        enabled x86 && SHFLAGS="-mimpure-text $SHFLAGS"
        network_extralibs="-lsocket -lnsl"
        add_cppflags -D__EXTENSIONS__
        # When using suncc to build, the Solaris linker will mark
        # an executable with each instruction set encountered by
        # the Solaris assembler.  As our libraries contain their own
        # guards for processor-specific code, instead suppress
        # generation of the HWCAPS ELF section on Solaris x86 only.
        enabled_all suncc x86 &&
            echo "hwcap_1 = OVERRIDE;" > mapfile &&
            add_ldflags -Wl,-M,mapfile
        nm_default='nm -P -g'
        version_script='-M'
        VERSION_SCRIPT_POSTPROCESS_CMD='perl $(SRC_PATH)/compat/solaris/make_sunver.pl - $(OBJS)'
        ;;
    netbsd)
        disable symver
        oss_indev_extralibs="-lossaudio"
        oss_outdev_extralibs="-lossaudio"
        enabled gcc || check_ldflags -Wl,-zmuldefs
        ;;
    openbsd|bitrig)
        disable symver
        SHFLAGS='-shared'
        SLIB_INSTALL_NAME='$(SLIBNAME).$(LIBMAJOR).$(LIBMINOR)'
        SLIB_INSTALL_LINKS=
        oss_indev_extralibs="-lossaudio"
        oss_outdev_extralibs="-lossaudio"
        ;;
    dragonfly)
        disable symver
        ;;
    freebsd)
        ;;
    bsd/os)
        add_extralibs -lpoll -lgnugetopt
        strip="strip -d"
        ;;
    darwin)
        enabled ppc && add_asflags -force_cpusubtype_ALL
        install_name_dir_default='$(SHLIBDIR)'
        SHFLAGS='-dynamiclib -Wl,-single_module -Wl,-install_name,$(INSTALL_NAME_DIR)/$(SLIBNAME_WITH_MAJOR),-current_version,$(LIBVERSION),-compatibility_version,$(LIBMAJOR)'
        enabled x86_32 && append SHFLAGS -Wl,-read_only_relocs,suppress
        strip="${strip} -x"
        add_ldflags -Wl,-dynamic,-search_paths_first
        SLIBSUF=".dylib"
        SLIBNAME_WITH_VERSION='$(SLIBPREF)$(FULLNAME).$(LIBVERSION)$(SLIBSUF)'
        SLIBNAME_WITH_MAJOR='$(SLIBPREF)$(FULLNAME).$(LIBMAJOR)$(SLIBSUF)'
        objformat="macho"
        enabled x86_64 && objformat="macho64"
        enabled_any pic shared x86_64 ||
            { check_cflags -mdynamic-no-pic && add_asflags -mdynamic-no-pic; }
        check_header dispatch/dispatch.h &&
            add_cppflags '-I\$(SRC_PATH)/compat/dispatch_semaphore'
        version_script='-exported_symbols_list'
        VERSION_SCRIPT_POSTPROCESS_CMD='tr " " "\n" | sed -n /global:/,/local:/p | grep ";" | tr ";" "\n" | sed -E "s/(.+)/_\1/g" | sed -E "s/(.+[^*])$$$$/\1*/"'
        ;;
    msys*)
        die "Native MSYS builds are discouraged, please use the MINGW environment."
        ;;
    mingw32*|mingw64*)
        if test $target_os = "mingw32ce"; then
            disable network
        else
            target_os=mingw32
        fi
        decklink_outdev_extralibs="$decklink_outdev_extralibs -lole32 -loleaut32"
        decklink_indev_extralibs="$decklink_indev_extralibs -lole32 -loleaut32"
        LIBTARGET=i386
        if enabled x86_64; then
            LIBTARGET="i386:x86-64"
        elif enabled arm; then
            LIBTARGET=arm-wince
        fi
        enabled shared && ! enabled small && check_cmd $windres --version && enable gnu_windres
        enabled x86_32 && check_ldflags -Wl,--large-address-aware
        shlibdir_default="$bindir_default"
        SLIBPREF=""
        SLIBSUF=".dll"
        SLIBNAME_WITH_VERSION='$(SLIBPREF)$(FULLNAME)-$(LIBVERSION)$(SLIBSUF)'
        SLIBNAME_WITH_MAJOR='$(SLIBPREF)$(FULLNAME)-$(LIBMAJOR)$(SLIBSUF)'
        dlltool="${cross_prefix}dlltool"
        if check_cmd lib.exe -list; then
            SLIB_EXTRA_CMD=-'sed -e "s/ @[^ ]*//" $$(@:$(SLIBSUF)=.orig.def) > $$(@:$(SLIBSUF)=.def); lib.exe -nologo -machine:$(LIBTARGET) -def:$$(@:$(SLIBSUF)=.def) -out:$(SUBDIR)$(SLIBNAME:$(SLIBSUF)=.lib)'
            if enabled x86_64; then
                LIBTARGET=x64
            fi
        elif check_cmd $dlltool --version; then
            SLIB_EXTRA_CMD=-'sed -e "s/ @[^ ]*//" $$(@:$(SLIBSUF)=.orig.def) > $$(@:$(SLIBSUF)=.def); $(DLLTOOL) -m $(LIBTARGET) -d $$(@:$(SLIBSUF)=.def) -l $(SUBDIR)$(SLIBNAME:$(SLIBSUF)=.lib) -D $(SLIBNAME_WITH_MAJOR)'
        fi
        SLIB_INSTALL_NAME='$(SLIBNAME_WITH_MAJOR)'
        SLIB_INSTALL_LINKS=
        SLIB_INSTALL_EXTRA_SHLIB='$(SLIBNAME:$(SLIBSUF)=.lib)'
        SLIB_INSTALL_EXTRA_LIB='lib$(SLIBNAME:$(SLIBSUF)=.dll.a) $(SLIBNAME_WITH_MAJOR:$(SLIBSUF)=.def)'
        SHFLAGS='-shared -Wl,--output-def,$$(@:$(SLIBSUF)=.orig.def) -Wl,--out-implib,$(SUBDIR)lib$(SLIBNAME:$(SLIBSUF)=.dll.a) -Wl,--enable-runtime-pseudo-reloc -Wl,--disable-auto-image-base'
        objformat="win32"
        ranlib=:
        enable dos_paths
        check_ldflags -Wl,--nxcompat,--dynamicbase
        # Lets work around some stupidity in binutils.
        # ld will strip relocations from executables even though we need them
        # for dynamicbase (ASLR).  Using -pie does retain the reloc section
        # however ld then forgets what the entry point should be (oops) so we
        # have to manually (re)set it.
        if enabled x86_32; then
            disabled debug && add_ldexeflags -Wl,--pic-executable,-e,_mainCRTStartup
        elif enabled x86_64; then
            disabled debug && add_ldexeflags -Wl,--pic-executable,-e,mainCRTStartup
            check_ldflags -Wl,--high-entropy-va # binutils 2.25
            # Set image base >4GB for extra entropy with HEASLR
            add_ldexeflags -Wl,--image-base,0x140000000
            append SHFLAGS -Wl,--image-base,0x180000000
        fi
        ;;
    win32|win64)
        disable symver
        if enabled shared; then
            # Link to the import library instead of the normal static library
            # for shared libs.
            LD_LIB='%.lib'
            # Cannot build both shared and static libs with MSVC or icl.
            disable static
        fi
        enabled x86_32 && check_ldflags -LARGEADDRESSAWARE
        shlibdir_default="$bindir_default"
        SLIBPREF=""
        SLIBSUF=".dll"
        SLIBNAME_WITH_VERSION='$(SLIBPREF)$(FULLNAME)-$(LIBVERSION)$(SLIBSUF)'
        SLIBNAME_WITH_MAJOR='$(SLIBPREF)$(FULLNAME)-$(LIBMAJOR)$(SLIBSUF)'
        SLIB_CREATE_DEF_CMD='$(SRC_PATH)/compat/windows/makedef $(SUBDIR)lib$(NAME).ver $(OBJS) > $$(@:$(SLIBSUF)=.def)'
        SLIB_INSTALL_NAME='$(SLIBNAME_WITH_MAJOR)'
        SLIB_INSTALL_LINKS=
        SLIB_INSTALL_EXTRA_SHLIB='$(SLIBNAME:$(SLIBSUF)=.lib)'
        SLIB_INSTALL_EXTRA_LIB='$(SLIBNAME_WITH_MAJOR:$(SLIBSUF)=.def)'
        SHFLAGS='-dll -def:$$(@:$(SLIBSUF)=.def) -implib:$(SUBDIR)$(SLIBNAME:$(SLIBSUF)=.lib)'
        objformat="win32"
        ranlib=:
        enable dos_paths
        ;;
    cygwin*)
        target_os=cygwin
        shlibdir_default="$bindir_default"
        SLIBPREF="cyg"
        SLIBSUF=".dll"
        SLIBNAME_WITH_VERSION='$(SLIBPREF)$(FULLNAME)-$(LIBVERSION)$(SLIBSUF)'
        SLIBNAME_WITH_MAJOR='$(SLIBPREF)$(FULLNAME)-$(LIBMAJOR)$(SLIBSUF)'
        SLIB_INSTALL_NAME='$(SLIBNAME_WITH_MAJOR)'
        SLIB_INSTALL_LINKS=
        SLIB_INSTALL_EXTRA_LIB='lib$(FULLNAME).dll.a'
        SHFLAGS='-shared -Wl,--out-implib,$(SUBDIR)lib$(FULLNAME).dll.a'
        objformat="win32"
        enable dos_paths
        enabled shared && ! enabled small && check_cmd $windres --version && enable gnu_windres
        add_cppflags -D_POSIX_C_SOURCE=200112 -D_XOPEN_SOURCE=600
        ;;
    *-dos|freedos|opendos)
        network_extralibs="-lsocket"
        objformat="coff"
        enable dos_paths
        add_cppflags -U__STRICT_ANSI__
        ;;
    linux)
        enable dv1394
        enable section_data_rel_ro
        ;;
    irix*)
        target_os=irix
        ranlib="echo ignoring ranlib"
        ;;
    os/2*)
        strip="lxlite -CS"
        objformat="aout"
        add_cppflags -D_GNU_SOURCE
        add_ldflags -Zomf -Zbin-files -Zargs-wild -Zmap
        SHFLAGS='$(SUBDIR)$(NAME).def -Zdll -Zomf'
        LIBSUF="_s.a"
        SLIBPREF=""
        SLIBSUF=".dll"
        SLIBNAME_WITH_VERSION='$(SLIBPREF)$(FULLNAME)-$(LIBVERSION)$(SLIBSUF)'
        SLIBNAME_WITH_MAJOR='$(SLIBPREF)$(shell echo $(FULLNAME) | cut -c1-6)$(LIBMAJOR)$(SLIBSUF)'
        SLIB_CREATE_DEF_CMD='echo LIBRARY $(SLIBNAME_WITH_MAJOR:$(SLIBSUF)=) INITINSTANCE TERMINSTANCE > $(SUBDIR)$(FULLNAME).def; \
            echo CODE PRELOAD MOVEABLE DISCARDABLE >> $(SUBDIR)$(FULLNAME).def; \
            echo DATA PRELOAD MOVEABLE MULTIPLE NONSHARED >> $(SUBDIR)$(FULLNAME).def; \
            echo EXPORTS >> $(SUBDIR)$(FULLNAME).def; \
            emxexp $(OBJS) >> $(SUBDIR)$(FULLNAME).def'
        SLIB_EXTRA_CMD='emximp -o $(SUBDIR)$(LIBPREF)$(FULLNAME)_dll.a $(SUBDIR)$(FULLNAME).def; \
            emximp -o $(SUBDIR)$(LIBPREF)$(FULLNAME)_dll.lib $(SUBDIR)$(FULLNAME).def;'
        SLIB_INSTALL_NAME='$(SLIBNAME_WITH_MAJOR)'
        SLIB_INSTALL_LINKS=
        SLIB_INSTALL_EXTRA_LIB='$(LIBPREF)$(FULLNAME)_dll.a $(LIBPREF)$(FULLNAME)_dll.lib'
        enable dos_paths
        enable_weak os2threads
        ;;
    gnu/kfreebsd)
        add_cppflags -D_BSD_SOURCE
        ;;
    gnu)
        ;;
    qnx)
        add_cppflags -D_QNX_SOURCE
        network_extralibs="-lsocket"
        ;;
    symbian)
        SLIBSUF=".dll"
        enable dos_paths
        add_cflags --include=$sysinclude/gcce/gcce.h -fvisibility=default
        add_cppflags -D__GCCE__ -D__SYMBIAN32__ -DSYMBIAN_OE_POSIX_SIGNALS
        add_ldflags -Wl,--target1-abs,--no-undefined \
                    -Wl,-Ttext,0x80000,-Tdata,0x1000000 -shared \
                    -Wl,--entry=_E32Startup -Wl,-u,_E32Startup
        add_extralibs -l:eexe.lib -l:usrt2_2.lib -l:dfpaeabi.dso \
                      -l:drtaeabi.dso -l:scppnwdl.dso -lsupc++ -lgcc \
                      -l:libc.dso -l:libm.dso -l:euser.dso -l:libcrt0.lib
        ;;
    osf1)
        add_cppflags -D_OSF_SOURCE -D_POSIX_PII -D_REENTRANT
        ;;
    minix)
        ;;
    none)
        ;;
    *)
        die "Unknown OS '$target_os'."
        ;;
esac

# test if creating links works
link_dest=$(mktemp -u $TMPDIR/dest_XXXXXXXX)
link_name=$(mktemp -u $TMPDIR/name_XXXXXXXX)
mkdir "$link_dest"
$ln_s "$link_dest" "$link_name"
touch "$link_dest/test_file"
if [ "$source_path" != "." ] && ([ ! -d src ] || [ -L src ]) && [ -e "$link_name/test_file" ]; then
    # create link to source path
    [ -e src ] && rm src
    $ln_s "$source_path" src
    source_link=src
else
    # creating directory links doesn't work
    # fall back to using the full source path
    source_link="$source_path"
fi
# cleanup
rm -r "$link_dest"
rm -r "$link_name"

# determine libc flavour

probe_libc(){
    pfx=$1
    pfx_no_=${pfx%_}
    # uclibc defines __GLIBC__, so it needs to be checked before glibc.
    if check_${pfx}cpp_condition features.h "defined __UCLIBC__"; then
        eval ${pfx}libc_type=uclibc
        add_${pfx}cppflags -D_POSIX_C_SOURCE=200112 -D_XOPEN_SOURCE=600
    elif check_${pfx}cpp_condition features.h "defined __GLIBC__"; then
        eval ${pfx}libc_type=glibc
        add_${pfx}cppflags -D_POSIX_C_SOURCE=200112 -D_XOPEN_SOURCE=600
    # MinGW headers can be installed on Cygwin, so check for newlib first.
    elif check_${pfx}cpp_condition newlib.h "defined _NEWLIB_VERSION"; then
        eval ${pfx}libc_type=newlib
        add_${pfx}cppflags -U__STRICT_ANSI__ -D_XOPEN_SOURCE=600
    # MinGW64 is backwards compatible with MinGW32, so check for it first.
    elif check_${pfx}cpp_condition _mingw.h "defined __MINGW64_VERSION_MAJOR"; then
        eval ${pfx}libc_type=mingw64
        if check_${pfx}cpp_condition _mingw.h "__MINGW64_VERSION_MAJOR < 3"; then
            add_compat msvcrt/snprintf.o
            add_cflags "-include $source_path/compat/msvcrt/snprintf.h"
        fi
        add_${pfx}cppflags -U__STRICT_ANSI__ -D__USE_MINGW_ANSI_STDIO=1
        eval test \$${pfx_no_}cc_type = "gcc" &&
            add_${pfx}cppflags -D__printf__=__gnu_printf__
    elif check_${pfx}cpp_condition _mingw.h "defined __MINGW_VERSION"  ||
         check_${pfx}cpp_condition _mingw.h "defined __MINGW32_VERSION"; then
        eval ${pfx}libc_type=mingw32
        check_${pfx}cpp_condition _mingw.h "__MINGW32_MAJOR_VERSION > 3 || \
            (__MINGW32_MAJOR_VERSION == 3 && __MINGW32_MINOR_VERSION >= 15)" ||
            die "ERROR: MinGW32 runtime version must be >= 3.15."
        add_${pfx}cppflags -U__STRICT_ANSI__ -D__USE_MINGW_ANSI_STDIO=1
        check_${pfx}cpp_condition _mingw.h "defined(_WIN32_WINNT) && _WIN32_WINNT >= 0x0502" ||
            add_${pfx}cppflags -D_WIN32_WINNT=0x0502
        check_${pfx}cpp_condition _mingw.h "__MSVCRT_VERSION__ < 0x0700__" &&
            add_${pfx}cppflags -D__MSVCRT_VERSION__=0x0700
        eval test \$${pfx_no_}cc_type = "gcc" &&
            add_${pfx}cppflags -D__printf__=__gnu_printf__
    elif check_${pfx}cpp_condition crtversion.h "defined _VC_CRT_MAJOR_VERSION"; then
        eval ${pfx}libc_type=msvcrt
        if check_${pfx}cpp_condition crtversion.h "_VC_CRT_MAJOR_VERSION < 14"; then
            if [ "$pfx" = host_ ]; then
                add_host_cppflags -Dsnprintf=_snprintf
            else
                add_compat strtod.o strtod=avpriv_strtod
                add_compat msvcrt/snprintf.o snprintf=avpriv_snprintf   \
                                             _snprintf=avpriv_snprintf  \
                                             vsnprintf=avpriv_vsnprintf
            fi
        fi
        add_${pfx}cppflags -D_USE_MATH_DEFINES -D_CRT_SECURE_NO_WARNINGS -D_CRT_NONSTDC_NO_WARNINGS
        # The MSVC 2010 headers (Win 7.0 SDK) set _WIN32_WINNT to
        # 0x601 by default unless something else is set by the user.
        # This can easily lead to us detecting functions only present
        # in such new versions and producing binaries requiring windows 7.0.
        # Therefore explicitly set the default to XP unless the user has
        # set something else on the command line.
        # Don't do this if WINAPI_FAMILY is set and is set to a non-desktop
        # family. For these cases, configure is free to use any functions
        # found in the SDK headers by default. (Alternatively, we could force
        # _WIN32_WINNT to 0x0602 in that case.)
        check_${pfx}cpp_condition stdlib.h "defined(_WIN32_WINNT)" ||
            { check_${pfx}cpp <<EOF && add_${pfx}cppflags -D_WIN32_WINNT=0x0502; }
#ifdef WINAPI_FAMILY
#include <winapifamily.h>
#if !WINAPI_FAMILY_PARTITION(WINAPI_PARTITION_DESKTOP)
#error not desktop
#endif
#endif
EOF
        if [ "$pfx" = "" ]; then
            check_func strtoll || add_cflags -Dstrtoll=_strtoi64
            check_func strtoull || add_cflags -Dstrtoull=_strtoui64
        fi
    elif check_${pfx}cpp_condition stddef.h "defined __KLIBC__"; then
        eval ${pfx}libc_type=klibc
    elif check_${pfx}cpp_condition sys/cdefs.h "defined __BIONIC__"; then
        eval ${pfx}libc_type=bionic
    elif check_${pfx}cpp_condition sys/brand.h "defined LABELED_BRAND_NAME"; then
        eval ${pfx}libc_type=solaris
        add_${pfx}cppflags -D__EXTENSIONS__ -D_XOPEN_SOURCE=600
    fi
    check_${pfx}cc <<EOF
#include <time.h>
void *v = localtime_r;
EOF
test "$?" != 0 && check_${pfx}cc -D_POSIX_C_SOURCE=200112 -D_XOPEN_SOURCE=600 <<EOF && add_${pfx}cppflags -D_POSIX_C_SOURCE=200112 -D_XOPEN_SOURCE=600
#include <time.h>
void *v = localtime_r;
EOF

}

probe_libc
test -n "$libc_type" && enable libc_$libc_type
probe_libc host_
test -n "$host_libc_type" && enable host_libc_$host_libc_type

case $libc_type in
    bionic)
        add_compat strtod.o strtod=avpriv_strtod
        ;;
esac

# hacks for compiler/libc/os combinations

if enabled_all tms470 libc_glibc; then
    CPPFLAGS="-I${source_path}/compat/tms470 ${CPPFLAGS}"
    add_cppflags -D__USER_LABEL_PREFIX__=
    add_cppflags -D__builtin_memset=memset
    add_cppflags -D__gnuc_va_list=va_list -D_VA_LIST_DEFINED
    add_cflags   -pds=48    # incompatible redefinition of macro
fi

if enabled_all ccc libc_glibc; then
    add_ldflags -Wl,-z,now  # calls to libots crash without this
fi

check_compile_assert flt_lim "float.h limits.h" "DBL_MAX == (double)DBL_MAX" ||
    add_cppflags '-I\$(SRC_PATH)/compat/float'

esc(){
    echo "$*" | sed 's/%/%25/g;s/:/%3a/g'
}

echo "config:$arch:$subarch:$cpu:$target_os:$(esc $cc_ident):$(esc $FFMPEG_CONFIGURATION)" >config.fate

check_cpp_condition stdlib.h "defined(__PIC__) || defined(__pic__) || defined(PIC)" && enable_weak pic

set_default libdir
: ${shlibdir_default:="$libdir"}
: ${pkgconfigdir_default:="$libdir/pkgconfig"}

set_default $PATHS_LIST
set_default nm

# we need to build at least one lib type
if ! enabled_any static shared; then
    cat <<EOF
At least one library type must be built.
Specify --enable-static to build the static libraries or --enable-shared to
build the shared libraries as well. To only build the shared libraries specify
--disable-static in addition to --enable-shared.
EOF
    exit 1
fi

disabled optimizations || check_cflags -fomit-frame-pointer

enable_weak_pic() {
    disabled pic && return
    enable pic
    add_cppflags -DPIC
    case "$target_os" in
    mingw*|cygwin*)
        ;;
    *)
        add_cflags -fPIC
        ;;
    esac
    add_asflags  -fPIC
}

enabled pic && enable_weak_pic

check_cc <<EOF || die "Symbol mangling check failed."
int ff_extern;
EOF
sym=$($nm $TMPO | awk '/ff_extern/{ print substr($0, match($0, /[^ \t]*ff_extern/)) }')
extern_prefix=${sym%%ff_extern*}

check_cc <<EOF && enable_weak inline_asm
void foo(void) { __asm__ volatile ("" ::); }
EOF

_restrict=
for restrict_keyword in restrict __restrict__ __restrict; do
    check_cc <<EOF && _restrict=$restrict_keyword && break
void foo(char * $restrict_keyword p);
EOF
done

check_cc <<EOF && enable pragma_deprecated
void foo(void) { _Pragma("GCC diagnostic ignored \"-Wdeprecated-declarations\"") }
EOF

check_cc <<EOF && enable attribute_packed
struct { int x; } __attribute__((packed)) x;
EOF

check_cc <<EOF && enable attribute_may_alias
union { int x; } __attribute__((may_alias)) x;
EOF

check_cc <<EOF || die "endian test failed"
unsigned int endian = 'B' << 24 | 'I' << 16 | 'G' << 8 | 'E';
EOF
od -t x1 $TMPO | grep -q '42 *49 *47 *45' && enable bigendian

if ! enabled ppc64 || enabled bigendian; then
    disable vsx
fi

check_gas() {
    log "check_gas using '$as' as AS"
    # :vararg is used on aarch64, arm and ppc altivec
    check_as <<EOF || return 1
.macro m n, y:vararg=0
\n: .int \y
.endm
m x
EOF
    # .altmacro is only used in arm asm
    ! enabled arm || check_as <<EOF || return 1
.altmacro
EOF
    enable gnu_as
    return 0
}

if enabled_any arm aarch64 || enabled_all ppc altivec && enabled asm; then
    nogas=:
    enabled_any arm aarch64 && nogas=die
    enabled_all ppc altivec && [ $target_os_default != aix ] && nogas=warn
    as_noop=-v

    case $as_type in
        arm*) gaspp_as_type=armasm; as_noop=-h ;;
        gcc)  gaspp_as_type=gas ;;
        *)    gaspp_as_type=$as_type ;;
    esac

    [ $target_os = "darwin" ] && gaspp_as_type="apple-$gaspp_as_type"

    test "${as#*gas-preprocessor.pl}" != "$as" ||
    check_cmd gas-preprocessor.pl -arch $arch -as-type $gaspp_as_type -- ${as:=$cc} $as_noop &&
        gas="${gas:=gas-preprocessor.pl} -arch $arch -as-type $gaspp_as_type -- ${as:=$cc}"

    if ! check_gas ; then
        as=${gas:=$as}
        check_gas || \
            $nogas "GNU assembler not found, install/update gas-preprocessor"
    fi

    check_as <<EOF && enable as_func
.func test
.endfunc
EOF
fi

check_inline_asm inline_asm_labels '"1:\n"'

check_inline_asm inline_asm_nonlocal_labels '"Label:\n"'

if enabled aarch64; then
    enabled armv8 && check_insn armv8 'prfm   pldl1strm, [x0]'
    # internal assembler in clang 3.3 does not support this instruction
    enabled neon && check_insn neon 'ext   v0.8B, v0.8B, v1.8B, #1'
    enabled vfp  && check_insn vfp  'fmadd d0,    d0,    d1,    d2'

    map 'enabled_any ${v}_external ${v}_inline || disable $v' $ARCH_EXT_LIST_ARM

elif enabled alpha; then

    check_cflags -mieee

elif enabled arm; then

    enabled msvc && check_cpp_condition stddef.h "defined _M_ARMT" && enable thumb

    check_cpp_condition stddef.h "defined __thumb__" && check_cc <<EOF && enable_weak thumb
float func(float a, float b){ return a+b; }
EOF

    enabled thumb && check_cflags -mthumb || check_cflags -marm

    if     check_cpp_condition stddef.h "defined __ARM_PCS_VFP"; then
        enable vfp_args
    elif check_cpp_condition stddef.h "defined _M_ARM_FP && _M_ARM_FP >= 30"; then
        enable vfp_args
    elif ! check_cpp_condition stddef.h "defined __ARM_PCS || defined __SOFTFP__" && [ $target_os != darwin ]; then
        case "${cross_prefix:-$cc}" in
            *hardfloat*)         enable vfp_args;   fpabi=vfp ;;
            *) check_ld "cc" <<EOF && enable vfp_args && fpabi=vfp || fpabi=soft ;;
__asm__ (".eabi_attribute 28, 1");
int main(void) { return 0; }
EOF
        esac
        warn "Compiler does not indicate floating-point ABI, guessing $fpabi."
    fi

    enabled armv5te && check_insn armv5te 'qadd r0, r0, r0'
    enabled armv6   && check_insn armv6   'sadd16 r0, r0, r0'
    enabled armv6t2 && check_insn armv6t2 'movt r0, #0'
    enabled neon    && check_insn neon    'vadd.i16 q0, q0, q0'
    enabled vfp     && check_insn vfp     'fadds s0, s0, s0'
    enabled vfpv3   && check_insn vfpv3   'vmov.f32 s0, #1.0'
    enabled setend  && check_insn setend  'setend be'

    [ $target_os = linux ] || [ $target_os = android ] ||
        map 'enabled_any ${v}_external ${v}_inline || disable $v' \
            $ARCH_EXT_LIST_ARM

    check_inline_asm asm_mod_q '"add r0, %Q0, %R0" :: "r"((long long)0)'

    check_as <<EOF && enable as_dn_directive
ra .dn d0.i16
.unreq ra
EOF
    check_as <<EOF && enable as_fpu_directive
.fpu neon
EOF

    # llvm's integrated assembler supports .object_arch from llvm 3.5
    [ "$objformat" = elf ] && check_as <<EOF && enable as_object_arch
.object_arch armv4
EOF

    [ $target_os != win32 ] && enabled_all armv6t2 shared !pic && enable_weak_pic

elif enabled mips; then

    enabled loongson2 && check_inline_asm loongson2 '"dmult.g $8, $9, $10"'
    enabled loongson3 && check_inline_asm loongson3 '"gsldxc1 $f0, 0($2, $3)"'
    enabled mmi && check_inline_asm mmi '"punpcklhw $f0, $f0, $f0"'

    # Enable minimum ISA based on selected options
    if enabled mips64; then
        enabled mips64r6 && check_inline_asm_flags mips64r6 '"dlsa $0, $0, $0, 1"' '-mips64r6'
        enabled mips64r2 && check_inline_asm_flags mips64r2 '"dext $0, $0, 0, 1"' '-mips64r2'
        disabled mips64r6 && disabled mips64r2 && check_inline_asm_flags mips64r1 '"daddi $0, $0, 0"' '-mips64'
    else
        enabled mips32r6 && check_inline_asm_flags mips32r6 '"aui $0, $0, 0"' '-mips32r6'
        enabled mips32r5 && check_inline_asm_flags mips32r5 '"eretnc"' '-mips32r5'
        enabled mips32r2 && check_inline_asm_flags mips32r2 '"ext $0, $0, 0, 1"' '-mips32r2'
        disabled mips32r6 && disabled mips32r5 && disabled mips32r2 && check_inline_asm_flags mips32r1 '"addi $0, $0, 0"' '-mips32'
    fi

    enabled mipsfpu && check_inline_asm_flags mipsfpu '"cvt.d.l $f0, $f2"' '-mhard-float'
    enabled mipsfpu && (enabled mips32r5 || enabled mips32r6 || enabled mips64r6) && check_inline_asm_flags mipsfpu '"cvt.d.l $f0, $f1"' '-mfp64'
    enabled mipsfpu && enabled msa && check_inline_asm_flags msa '"addvi.b $w0, $w1, 1"' '-mmsa' && check_header msa.h || disable msa
    enabled mipsdsp && check_inline_asm_flags mipsdsp '"addu.qb $t0, $t1, $t2"' '-mdsp'
    enabled mipsdspr2 && check_inline_asm_flags mipsdspr2 '"absq_s.qb $t0, $t1"' '-mdspr2'

elif enabled parisc; then

    if enabled gcc; then
        case $($cc -dumpversion) in
            4.[3-9].*) check_cflags -fno-optimize-sibling-calls ;;
        esac
    fi

elif enabled ppc; then

    enable local_aligned_8 local_aligned_16 local_aligned_32

    check_inline_asm dcbzl     '"dcbzl 0, %0" :: "r"(0)'
    check_inline_asm ibm_asm   '"add 0, 0, 0"'
    check_inline_asm ppc4xx    '"maclhw r10, r11, r12"'
    check_inline_asm xform_asm '"lwzx %1, %y0" :: "Z"(*(int*)0), "r"(0)'

    # AltiVec flags: The FSF version of GCC differs from the Apple version
    if enabled altivec; then
        check_cflags -maltivec -mabi=altivec &&
        { check_header altivec.h && inc_altivec_h="#include <altivec.h>" ; } ||
        check_cflags -faltivec

        # check if our compiler supports Motorola AltiVec C API
        check_cc <<EOF || disable altivec
$inc_altivec_h
int main(void) {
    vector signed int v1 = (vector signed int) { 0 };
    vector signed int v2 = (vector signed int) { 1 };
    v1 = vec_add(v1, v2);
    return 0;
}
EOF

        enabled altivec || warn "Altivec disabled, possibly missing --cpu flag"
    fi

    if enabled vsx; then
        check_cflags -mvsx &&
        check_builtin vec_vsx_ld "altivec.h" "__builtin_vec_vsx_ld" || disable vsx
    fi

    if enabled power8; then
        check_cpp_condition "altivec.h" "defined(_ARCH_PWR8)" || disable power8
    fi

elif enabled x86; then

    check_builtin rdtsc    intrin.h   "__rdtsc()"
    check_builtin mm_empty mmintrin.h "_mm_empty()"

    enable local_aligned_8 local_aligned_16 local_aligned_32

    # check whether EBP is available on x86
    # As 'i' is stored on the stack, this program will crash
    # if the base pointer is used to access it because the
    # base pointer is cleared in the inline assembly code.
    check_exec_crash <<EOF && enable ebp_available
volatile int i=0;
__asm__ volatile ("xorl %%ebp, %%ebp" ::: "%ebp");
return i;
EOF

    # check whether EBX is available on x86
    check_inline_asm ebx_available '""::"b"(0)' &&
        check_inline_asm ebx_available '"":::"%ebx"'

    # check whether xmm clobbers are supported
    check_inline_asm xmm_clobbers '"":::"%xmm0"'

    check_inline_asm inline_asm_direct_symbol_refs '"movl '$extern_prefix'test, %eax"' ||
        check_inline_asm inline_asm_direct_symbol_refs '"movl '$extern_prefix'test(%rip), %eax"'

    # check whether binutils is new enough to compile SSSE3/MMXEXT
    enabled ssse3  && check_inline_asm ssse3_inline  '"pabsw %xmm0, %xmm0"'
    enabled mmxext && check_inline_asm mmxext_inline '"pmaxub %mm0, %mm1"'

    if ! disabled_any asm mmx yasm; then
        if check_cmd $yasmexe --version; then
            enabled x86_64 && yasm_extra="-m amd64"
            yasm_debug="-g dwarf2"
        elif check_cmd nasm -v; then
            yasmexe=nasm
            yasm_debug="-g -F dwarf"
            if enabled x86_64; then
                case "$objformat" in
                    elf)   objformat=elf64 ;;
                    win32) objformat=win64 ;;
                esac
            fi
        fi

        YASMFLAGS="-f $objformat $yasm_extra"
        enabled pic               && append YASMFLAGS "-DPIC"
        test -n "$extern_prefix"  && append YASMFLAGS "-DPREFIX"
        case "$objformat" in
            elf*) enabled debug && append YASMFLAGS $yasm_debug ;;
        esac

        check_yasm "movbe ecx, [5]" && enable yasm ||
            die "yasm/nasm not found or too old. Use --disable-yasm for a crippled build."
        check_yasm "vextracti128 xmm0, ymm0, 0"      || disable avx2_external
        check_yasm "vpmacsdd xmm0, xmm1, xmm2, xmm3" || disable xop_external
        check_yasm "vfmaddps ymm0, ymm1, ymm2, ymm3" || disable fma4_external
        check_yasm "CPU amdnop" || disable cpunop
    fi

    case "$cpu" in
        athlon*|opteron*|k8*|pentium|pentium-mmx|prescott|nocona|atom|geode)
            disable fast_clz
        ;;
    esac

fi

check_code cc arm_neon.h "int16x8_t test = vdupq_n_s16(0)" && enable intrinsics_neon

check_ldflags -Wl,--as-needed
check_ldflags -Wl,-z,noexecstack

if check_func dlopen && check_func dlsym; then
    ldl=
elif check_func dlopen -ldl && check_func dlsym -ldl; then
    ldl=-ldl
fi

avisynth_demuxer_extralibs='$ldl'
cuda_extralibs='$ldl'
decklink_outdev_extralibs="$decklink_outdev_extralibs $ldl"
decklink_indev_extralibs="$decklink_indev_extralibs $ldl"
frei0r_filter_extralibs='$ldl'
frei0r_src_filter_extralibs='$ldl'
ladspa_filter_extralibs='$ldl'
nvenc_extralibs='$ldl'
coreimage_filter_extralibs="-framework QuartzCore -framework AppKit -framework OpenGL"
coreimagesrc_filter_extralibs="-framework QuartzCore -framework AppKit -framework OpenGL"

if ! disabled network; then
    check_func getaddrinfo $network_extralibs
    check_func inet_aton $network_extralibs

    check_type netdb.h "struct addrinfo"
    check_type netinet/in.h "struct group_source_req" -D_BSD_SOURCE
    check_type netinet/in.h "struct ip_mreq_source" -D_BSD_SOURCE
    check_type netinet/in.h "struct ipv6_mreq" -D_DARWIN_C_SOURCE
    check_type poll.h "struct pollfd"
    check_type netinet/sctp.h "struct sctp_event_subscribe"
    check_struct "sys/socket.h" "struct msghdr" msg_flags
    check_struct "sys/types.h sys/socket.h" "struct sockaddr" sa_len
    check_type netinet/in.h "struct sockaddr_in6"
    check_type "sys/types.h sys/socket.h" "struct sockaddr_storage"
    check_type "sys/types.h sys/socket.h" socklen_t

    # Prefer arpa/inet.h over winsock2
    if check_header arpa/inet.h ; then
        check_func closesocket
    elif check_header winsock2.h ; then
        check_func_headers winsock2.h closesocket -lws2 &&
            network_extralibs="-lws2" ||
        { check_func_headers winsock2.h closesocket -lws2_32 &&
            network_extralibs="-lws2_32"; } || disable winsock2_h network
        check_func_headers ws2tcpip.h getaddrinfo $network_extralibs

        check_type ws2tcpip.h socklen_t
        check_type ws2tcpip.h "struct addrinfo"
        check_type ws2tcpip.h "struct group_source_req"
        check_type ws2tcpip.h "struct ip_mreq_source"
        check_type ws2tcpip.h "struct ipv6_mreq"
        check_type winsock2.h "struct pollfd"
        check_struct winsock2.h "struct sockaddr" sa_len
        check_type ws2tcpip.h "struct sockaddr_in6"
        check_type ws2tcpip.h "struct sockaddr_storage"
    else
        disable network
    fi
fi

check_builtin atomic_cas_ptr atomic.h "void **ptr; void *oldval, *newval; atomic_cas_ptr(ptr, oldval, newval)"
check_builtin machine_rw_barrier mbarrier.h "__machine_rw_barrier()"
check_builtin MemoryBarrier windows.h "MemoryBarrier()"
check_builtin sarestart signal.h "SA_RESTART"
check_builtin sem_timedwait semaphore.h "sem_t *s; sem_init(s,0,0); sem_timedwait(s,0); sem_destroy(s)" -lpthread
check_builtin sync_val_compare_and_swap "" "int *ptr; int oldval, newval; __sync_val_compare_and_swap(ptr, oldval, newval)"
check_builtin gmtime_r time.h "time_t *time; struct tm *tm; gmtime_r(time, tm)"
check_builtin localtime_r time.h "time_t *time; struct tm *tm; localtime_r(time, tm)"
check_builtin x264_csp_bgr "stdint.h x264.h" "X264_CSP_BGR"

case "$custom_allocator" in
    jemalloc)
        # jemalloc by default does not use a prefix
        require libjemalloc jemalloc/jemalloc.h malloc -ljemalloc
    ;;
    tcmalloc)
        require_pkg_config libtcmalloc gperftools/tcmalloc.h tc_malloc
        malloc_prefix=tc_
    ;;
esac

check_func_headers malloc.h _aligned_malloc     && enable aligned_malloc
check_func  ${malloc_prefix}memalign            && enable memalign
check_func  ${malloc_prefix}posix_memalign      && enable posix_memalign

check_func  access
check_func_headers stdlib.h arc4random
check_func_headers time.h clock_gettime ||
    { check_lib time.h clock_gettime -lrt && LIBRT="-lrt"; }
check_func  fcntl
check_func  fork
check_func  gethrtime
check_func  getopt
check_func  getrusage
check_func  gettimeofday
check_func  isatty
check_func  mach_absolute_time
check_func  mkstemp
check_func  mmap
check_func  mprotect
# Solaris has nanosleep in -lrt, OpenSolaris no longer needs that
check_func_headers time.h nanosleep ||
    { check_lib time.h nanosleep -lrt && LIBRT="-lrt"; }
check_func  sched_getaffinity
check_func  setrlimit
check_struct "sys/stat.h" "struct stat" st_mtim.tv_nsec -D_BSD_SOURCE
check_func  strerror_r
check_func  sysconf
check_func  sysctl
check_func  usleep

check_func_headers conio.h kbhit
check_func_headers io.h setmode
check_func_headers lzo/lzo1x.h lzo1x_999_compress
check_func_headers stdlib.h getenv
check_func_headers sys/stat.h lstat

check_func_headers windows.h GetProcessAffinityMask
check_func_headers windows.h GetProcessTimes
check_func_headers windows.h GetSystemTimeAsFileTime
check_func_headers windows.h LoadLibrary
check_func_headers windows.h MapViewOfFile
check_func_headers windows.h PeekNamedPipe
check_func_headers windows.h SetConsoleTextAttribute
check_func_headers windows.h SetConsoleCtrlHandler
check_func_headers windows.h Sleep
check_func_headers windows.h VirtualAlloc
check_struct windows.h "CONDITION_VARIABLE" Ptr
check_func_headers glob.h glob
enabled xlib &&
    check_func_headers "X11/Xlib.h X11/extensions/Xvlib.h" XvGetPortAttribute -lXv -lX11 -lXext

check_header AudioToolbox/AudioToolbox.h
check_header direct.h
check_header dirent.h
check_header dlfcn.h
check_header d3d11.h
check_header dxva.h
check_header dxva2api.h -D_WIN32_WINNT=0x0600
check_header io.h
check_header libcrystalhd/libcrystalhd_if.h
check_header mach/mach_time.h
check_header malloc.h
check_header net/udplite.h
check_header poll.h
check_header sys/mman.h
check_header sys/param.h
check_header sys/resource.h
check_header sys/select.h
check_header sys/time.h
check_header sys/un.h
check_header termios.h
check_header unistd.h
check_header valgrind/valgrind.h
check_header VideoDecodeAcceleration/VDADecoder.h
check_header VideoToolbox/VideoToolbox.h
check_func_headers VideoToolbox/VTCompressionSession.h VTCompressionSessionPrepareToEncodeFrames -framework VideoToolbox
enabled videotoolbox && check_func_headers CoreVideo/CVImageBuffer.h kCVImageBufferColorPrimaries_ITU_R_2020 -framework CoreVideo
check_header windows.h
check_header X11/extensions/XvMClib.h
check_header asm/types.h

# it seems there are versions of clang in some distros that try to use the
# gcc headers, which explodes for stdatomic
# so we also check that atomics actually work here
check_builtin stdatomic_h stdatomic.h "atomic_int foo, bar = ATOMIC_VAR_INIT(-1); atomic_store(&foo, 0)"

check_lib "windows.h shellapi.h" CommandLineToArgvW   -lshell32
check_lib "windows.h wincrypt.h" CryptGenRandom       -ladvapi32
check_lib "windows.h psapi.h"    GetProcessMemoryInfo -lpsapi

check_lib "CoreServices/CoreServices.h" UTGetOSTypeFromString "-framework CoreServices"

check_struct "sys/time.h sys/resource.h" "struct rusage" ru_maxrss

check_type "windows.h dxva.h" "DXVA_PicParams_HEVC" -DWINAPI_FAMILY=WINAPI_FAMILY_DESKTOP_APP -D_CRT_BUILD_DESKTOP_APP=0
check_type "windows.h dxva.h" "DXVA_PicParams_VP9" -DWINAPI_FAMILY=WINAPI_FAMILY_DESKTOP_APP -D_CRT_BUILD_DESKTOP_APP=0
check_type "windows.h d3d11.h" "ID3D11VideoDecoder"
check_type "windows.h d3d11.h" "ID3D11VideoContext"
check_type "d3d9.h dxva2api.h" DXVA2_ConfigPictureDecode -D_WIN32_WINNT=0x0602

check_type "va/va.h va/va_dec_hevc.h" "VAPictureParameterBufferHEVC"
check_struct "va/va.h" "VADecPictureParameterBufferVP9" bit_depth
check_type "va/va.h va/va_vpp.h" "VAProcPipelineParameterBuffer"
check_type "va/va.h va/va_enc_h264.h" "VAEncPictureParameterBufferH264"
check_type "va/va.h va/va_enc_hevc.h" "VAEncPictureParameterBufferHEVC"
check_type "va/va.h va/va_enc_jpeg.h" "VAEncPictureParameterBufferJPEG"
check_type "va/va.h va/va_enc_mpeg2.h" "VAEncPictureParameterBufferMPEG2"
check_type "va/va.h va/va_enc_vp8.h"  "VAEncPictureParameterBufferVP8"

check_type "vdpau/vdpau.h" "VdpPictureInfoHEVC"

check_cpp_condition windows.h "!WINAPI_FAMILY_PARTITION(WINAPI_PARTITION_DESKTOP)" && enable winrt || disable winrt

if ! disabled w32threads && ! enabled pthreads; then
    check_func_headers "windows.h process.h" _beginthreadex &&
        enable w32threads || disable w32threads
    if ! enabled w32threads && enabled winrt; then
        check_func_headers "windows.h" CreateThread &&
            enable w32threads || disable w32threads
    fi
fi

# check for some common methods of building with pthread support
# do this before the optional library checks as some of them require pthreads
if ! disabled pthreads && ! enabled w32threads && ! enabled os2threads; then
    enable pthreads
    if check_func pthread_join -pthread && check_func pthread_create -pthread; then
        add_cflags -pthread
        add_extralibs -pthread
    elif check_func pthread_join -pthreads && check_func pthread_create -pthreads; then
        add_cflags -pthreads
        add_extralibs -pthreads
    elif check_func pthread_join -ldl -pthread && check_func pthread_create -ldl -pthread; then
        add_cflags -ldl -pthread
        add_extralibs -ldl -pthread
    elif check_func pthread_join -lpthreadGC2 && check_func pthread_create -lpthreadGC2; then
        add_extralibs -lpthreadGC2
    elif check_lib pthread.h pthread_join -lpthread && check_lib pthread.h pthread_create -lpthread; then
        :
    elif ! check_func pthread_join && ! check_func pthread_create; then
        disable pthreads
    fi
    check_code cc "pthread.h" "static pthread_mutex_t atomic_lock = PTHREAD_MUTEX_INITIALIZER" || disable pthreads
fi


if enabled pthreads; then
  check_func pthread_cancel
fi

enabled pthreads &&
    check_builtin sem_timedwait semaphore.h "sem_t *s; sem_init(s,0,0); sem_timedwait(s,0); sem_destroy(s)"

disabled  zlib || check_lib  zlib.h      zlibVersion    -lz    || disable  zlib
disabled bzlib || check_lib bzlib.h BZ2_bzlibVersion    -lbz2  || disable bzlib
disabled  lzma || check_lib  lzma.h lzma_version_number -llzma || disable lzma

check_lib math.h sin -lm && LIBM="-lm"
disabled crystalhd || check_lib "stdint.h libcrystalhd/libcrystalhd_if.h" DtsCrystalHDVersion -lcrystalhd || disable crystalhd

atan2f_args=2
copysign_args=2
hypot_args=2
ldexpf_args=2
powf_args=2

for func in $MATH_FUNCS; do
    eval check_mathfunc $func \${${func}_args:-1} $LIBM
done

for func in $COMPLEX_FUNCS; do
    eval check_complexfunc $func \${${func}_args:-1}
done

# these are off by default, so fail if requested and not available
enabled avfoundation_indev && { check_header_objcc AVFoundation/AVFoundation.h || disable avfoundation_indev; }
enabled avfoundation_indev && { check_lib CoreGraphics/CoreGraphics.h CGGetActiveDisplayList -framework CoreGraphics ||
                                check_lib ApplicationServices/ApplicationServices.h CGGetActiveDisplayList -framework ApplicationServices; }
enabled cuda              && check_header cuda.h # this is not a dependency
enabled cuvid             && { enabled cuda ||
                               die "ERROR: CUVID requires CUDA"; }
enabled chromaprint       && require chromaprint chromaprint.h chromaprint_get_version -lchromaprint
enabled coreimage_filter  && { check_header_objcc QuartzCore/CoreImage.h || disable coreimage_filter; }
enabled coreimagesrc_filter && { check_header_objcc QuartzCore/CoreImage.h || disable coreimagesrc_filter; }
enabled decklink          && { { check_header DeckLinkAPI.h || die "ERROR: DeckLinkAPI.h header not found"; } &&
                               { check_cpp_condition DeckLinkAPIVersion.h "BLACKMAGIC_DECKLINK_API_VERSION >= 0x0a060100" || die "ERROR: Decklink API version must be >= 10.6.1."; } }
enabled frei0r            && { check_header frei0r.h || die "ERROR: frei0r.h header not found"; }
enabled gmp               && require gmp gmp.h mpz_export -lgmp
enabled gnutls            && require_pkg_config gnutls gnutls/gnutls.h gnutls_global_init
enabled jni               && { [ $target_os = "android" ] && check_header jni.h && enabled pthreads &&
                               check_lib "dlfcn.h" dlopen -ldl || die "ERROR: jni not found"; }
enabled ladspa            && { check_header ladspa.h || die "ERROR: ladspa.h header not found"; }
enabled libiec61883       && require libiec61883 libiec61883/iec61883.h iec61883_cmp_connect -lraw1394 -lavc1394 -lrom1394 -liec61883
enabled libass            && require_pkg_config libass ass/ass.h ass_library_init
enabled libbluray         && require_pkg_config libbluray libbluray/bluray.h bd_open
enabled libbs2b           && require_pkg_config libbs2b bs2b.h bs2b_open
enabled libcelt           && require libcelt celt/celt.h celt_decode -lcelt0 &&
                             { check_lib celt/celt.h celt_decoder_create_custom -lcelt0 ||
                               die "ERROR: libcelt must be installed and version must be >= 0.11.0."; }
enabled libcaca           && require_pkg_config caca caca.h caca_create_canvas
enabled libdc1394         && require_pkg_config libdc1394-2 dc1394/dc1394.h dc1394_new
enabled libfdk_aac        && { use_pkg_config fdk-aac "fdk-aac/aacenc_lib.h" aacEncOpen ||
                               { require libfdk_aac fdk-aac/aacenc_lib.h aacEncOpen -lfdk-aac &&
                                 warn "using libfdk without pkg-config"; } }
flite_extralibs="-lflite_cmu_time_awb -lflite_cmu_us_awb -lflite_cmu_us_kal -lflite_cmu_us_kal16 -lflite_cmu_us_rms -lflite_cmu_us_slt -lflite_usenglish -lflite_cmulex -lflite"
enabled libflite          && require libflite "flite/flite.h" flite_init $flite_extralibs
enabled fontconfig        && enable libfontconfig
enabled libfontconfig     && require_pkg_config fontconfig "fontconfig/fontconfig.h" FcInit
enabled libfreetype       && require_pkg_config freetype2 "ft2build.h FT_FREETYPE_H" FT_Init_FreeType
enabled libfribidi        && require_pkg_config fribidi fribidi.h fribidi_version_info
enabled libgme            && require  libgme gme/gme.h gme_new_emu -lgme -lstdc++
enabled libgsm            && { for gsm_hdr in "gsm.h" "gsm/gsm.h"; do
                                   check_lib "${gsm_hdr}" gsm_create -lgsm && break;
                               done || die "ERROR: libgsm not found"; }
enabled libilbc           && require libilbc ilbc.h WebRtcIlbcfix_InitDecode -lilbc
enabled libkvazaar        && require_pkg_config "kvazaar >= 0.8.1" kvazaar.h kvz_api_get
enabled libmfx            && require_pkg_config libmfx "mfx/mfxvideo.h" MFXInit
enabled libmodplug        && require_pkg_config libmodplug libmodplug/modplug.h ModPlug_Load
enabled libmp3lame        && require "libmp3lame >= 3.98.3" lame/lame.h lame_set_VBR_quality -lmp3lame
enabled libnut            && require libnut libnut.h nut_demuxer_init -lnut
enabled libnpp            && require libnpp npp.h nppGetLibVersion -lnppi -lnppc
enabled libopencore_amrnb && require libopencore_amrnb opencore-amrnb/interf_dec.h Decoder_Interface_init -lopencore-amrnb
enabled libopencore_amrwb && require libopencore_amrwb opencore-amrwb/dec_if.h D_IF_init -lopencore-amrwb
enabled libopencv         && { check_header opencv2/core/core_c.h &&
                               { use_pkg_config opencv opencv2/core/core_c.h cvCreateImageHeader ||
                                 require opencv opencv2/core/core_c.h cvCreateImageHeader -lopencv_core -lopencv_imgproc; } ||
                               require_pkg_config opencv opencv/cxcore.h cvCreateImageHeader; }
enabled libopenh264       && require_pkg_config openh264 wels/codec_api.h WelsGetCodecVersion
enabled libopenjpeg       && { { check_lib openjpeg-2.1/openjpeg.h opj_version -lopenjp2 -DOPJ_STATIC && add_cppflags -DOPJ_STATIC; } ||
                               check_lib openjpeg-2.1/openjpeg.h opj_version -lopenjp2 ||
                               { check_lib openjpeg-2.0/openjpeg.h opj_version -lopenjp2 -DOPJ_STATIC && add_cppflags -DOPJ_STATIC; } ||
                               { check_lib openjpeg-1.5/openjpeg.h opj_version -lopenjpeg -DOPJ_STATIC && add_cppflags -DOPJ_STATIC; } ||
                               { check_lib openjpeg.h opj_version -lopenjpeg -DOPJ_STATIC && add_cppflags -DOPJ_STATIC; } ||
                               die "ERROR: libopenjpeg not found"; }
enabled libopenmpt        && require_pkg_config "libopenmpt >= 0.2.6557" libopenmpt/libopenmpt.h openmpt_module_create
enabled libopus           && require_pkg_config opus opus_multistream.h opus_multistream_decoder_create
enabled libpulse          && require_pkg_config libpulse pulse/pulseaudio.h pa_context_new
enabled librtmp           && require_pkg_config librtmp librtmp/rtmp.h RTMP_Socket
enabled librubberband     && require_pkg_config "rubberband >= 1.8.1" rubberband/rubberband-c.h rubberband_new
enabled libschroedinger   && require_pkg_config schroedinger-1.0 schroedinger/schro.h schro_init
enabled libshine          && require_pkg_config shine shine/layer3.h shine_encode_buffer
enabled libsmbclient      && { use_pkg_config smbclient libsmbclient.h smbc_init ||
                               require smbclient libsmbclient.h smbc_init -lsmbclient; }
enabled libsnappy         && require libsnappy snappy-c.h snappy_compress -lsnappy
enabled libsoxr           && require libsoxr soxr.h soxr_create -lsoxr && LIBSOXR="-lsoxr"
enabled libssh            && require_pkg_config libssh libssh/sftp.h sftp_init
enabled libspeex          && require_pkg_config speex speex/speex.h speex_decoder_init -lspeex
enabled libtesseract      && require_pkg_config tesseract tesseract/capi.h TessBaseAPICreate
enabled libtheora         && require libtheora theora/theoraenc.h th_info_init -ltheoraenc -ltheoradec -logg
enabled libtwolame        && require libtwolame twolame.h twolame_init -ltwolame &&
                             { check_lib twolame.h twolame_encode_buffer_float32_interleaved -ltwolame ||
                               die "ERROR: libtwolame must be installed and version must be >= 0.3.10"; }
enabled libv4l2           && require_pkg_config libv4l2 libv4l2.h v4l2_ioctl
enabled libvidstab        && require_pkg_config "vidstab >= 0.98" vid.stab/libvidstab.h vsMotionDetectInit
enabled libvo_amrwbenc    && require libvo_amrwbenc vo-amrwbenc/enc_if.h E_IF_init -lvo-amrwbenc
enabled libvorbis         && require libvorbis vorbis/vorbisenc.h vorbis_info_init -lvorbisenc -lvorbis -logg

enabled libvpx            && {
    enabled libvpx_vp8_decoder && {
        use_pkg_config "vpx >= 0.9.1" "vpx/vpx_decoder.h vpx/vp8dx.h" vpx_codec_vp8_dx ||
            check_lib "vpx/vpx_decoder.h vpx/vp8dx.h" vpx_codec_dec_init_ver -lvpx ||
                die "ERROR: libvpx decoder version must be >=0.9.1";
    }
    enabled libvpx_vp8_encoder && {
        use_pkg_config "vpx >= 0.9.7" "vpx/vpx_encoder.h vpx/vp8cx.h" vpx_codec_vp8_cx ||
            check_lib "vpx/vpx_encoder.h vpx/vp8cx.h" "vpx_codec_enc_init_ver VP8E_SET_MAX_INTRA_BITRATE_PCT" -lvpx ||
                die "ERROR: libvpx encoder version must be >=0.9.7";
    }
    enabled libvpx_vp9_decoder && {
        use_pkg_config "vpx >= 1.3.0" "vpx/vpx_decoder.h vpx/vp8dx.h" vpx_codec_vp9_dx ||
            check_lib "vpx/vpx_decoder.h vpx/vp8dx.h" "vpx_codec_vp9_dx" -lvpx ||
                disable libvpx_vp9_decoder;
    }
    enabled libvpx_vp9_encoder && {
        use_pkg_config "vpx >= 1.3.0" "vpx/vpx_encoder.h vpx/vp8cx.h" vpx_codec_vp9_cx ||
            check_lib "vpx/vpx_encoder.h vpx/vp8cx.h" "vpx_codec_vp9_cx VP9E_SET_AQ_MODE" -lvpx ||
                disable libvpx_vp9_encoder;
    }
    if disabled_all libvpx_vp8_decoder libvpx_vp9_decoder libvpx_vp8_encoder libvpx_vp9_encoder; then
        die "libvpx enabled but no supported decoders found"
    fi
}

enabled libwavpack        && require libwavpack wavpack/wavpack.h WavpackOpenFileOutput  -lwavpack
enabled libwebp           && {
    enabled libwebp_encoder      && require_pkg_config "libwebp >= 0.2.0" webp/encode.h WebPGetEncoderVersion
    enabled libwebp_anim_encoder && { use_pkg_config "libwebpmux >= 0.4.0" webp/mux.h WebPAnimEncoderOptionsInit || disable libwebp_anim_encoder; } }
enabled libx264           && { use_pkg_config x264 "stdint.h x264.h" x264_encoder_encode ||
                               { require libx264 "stdint.h x264.h" x264_encoder_encode -lx264 &&
                                 warn "using libx264 without pkg-config"; } } &&
                             { check_cpp_condition x264.h "X264_BUILD >= 118" ||
                               die "ERROR: libx264 must be installed and version must be >= 0.118."; } &&
                             { check_cpp_condition x264.h "X264_MPEG2" &&
                               enable libx262; }
enabled libx265           && require_pkg_config x265 x265.h x265_api_get &&
                             { check_cpp_condition x265.h "X265_BUILD >= 68" ||
                               die "ERROR: libx265 version must be >= 68."; }
enabled libxavs           && require libxavs "stdint.h xavs.h" xavs_encoder_encode -lxavs
enabled libxvid           && require libxvid xvid.h xvid_global -lxvidcore
enabled libzimg           && require_pkg_config "zimg >= 2.3.0" zimg.h zimg_get_api_version
enabled libzmq            && require_pkg_config libzmq zmq.h zmq_ctx_new
enabled libzvbi           && require libzvbi libzvbi.h vbi_decoder_new -lzvbi &&
                             { check_cpp_condition libzvbi.h "VBI_VERSION_MAJOR > 0 || VBI_VERSION_MINOR > 2 || VBI_VERSION_MINOR == 2 && VBI_VERSION_MICRO >= 28" ||
                               enabled gpl || die "ERROR: libzvbi requires version 0.2.28 or --enable-gpl."; }
enabled mediacodec        && { enabled jni || die "ERROR: mediacodec requires --enable-jni"; }
enabled mmal              && { check_lib interface/mmal/mmal.h mmal_port_connect -lmmal_core -lmmal_util -lmmal_vc_client -lbcm_host ||
                               { ! enabled cross_compile &&
                                 add_cflags -isystem/opt/vc/include/ -isystem/opt/vc/include/interface/vmcs_host/linux -isystem/opt/vc/include/interface/vcos/pthreads -fgnu89-inline &&
                                 add_ldflags -L/opt/vc/lib/ &&
                                 check_lib interface/mmal/mmal.h mmal_port_connect -lmmal_core -lmmal_util -lmmal_vc_client -lbcm_host; } ||
                               die "ERROR: mmal not found" &&
                               check_func_headers interface/mmal/mmal.h "MMAL_PARAMETER_VIDEO_MAX_NUM_CALLBACKS"; }
enabled netcdf            && require_pkg_config netcdf netcdf.h nc_inq_libvers
enabled openal            && { { for al_extralibs in "${OPENAL_LIBS}" "-lopenal" "-lOpenAL32"; do
                               check_lib 'AL/al.h' alGetError "${al_extralibs}" && break; done } ||
                               die "ERROR: openal not found"; } &&
                             { check_cpp_condition "AL/al.h" "defined(AL_VERSION_1_1)" ||
                               die "ERROR: openal must be installed and version must be 1.1 or compatible"; }
enabled opencl            && { check_lib OpenCL/cl.h clEnqueueNDRangeKernel -Wl,-framework,OpenCL ||
                               check_lib CL/cl.h clEnqueueNDRangeKernel -lOpenCL ||
                               die "ERROR: opencl not found"; } &&
                             { check_cpp_condition "OpenCL/cl.h" "defined(CL_VERSION_1_2)" ||
                               check_cpp_condition "CL/cl.h" "defined(CL_VERSION_1_2)" ||
                               die "ERROR: opencl must be installed and version must be 1.2 or compatible"; }
enabled opengl            && { check_lib GL/glx.h glXGetProcAddress "-lGL" ||
                               check_lib windows.h wglGetProcAddress "-lopengl32 -lgdi32" ||
                               check_lib OpenGL/gl3.h glGetError "-Wl,-framework,OpenGL" ||
                               check_lib ES2/gl.h glGetError "-isysroot=${sysroot} -Wl,-framework,OpenGLES" ||
                               die "ERROR: opengl not found."
                             }
enabled omx_rpi           && { check_header OMX_Core.h ||
                               { ! enabled cross_compile && add_cflags -isystem/opt/vc/include/IL && check_header OMX_Core.h ; } ||
                               die "ERROR: OpenMAX IL headers not found"; }
enabled omx               && { check_header OMX_Core.h || die "ERROR: OpenMAX IL headers not found"; }
enabled openssl           && { use_pkg_config openssl openssl/ssl.h OPENSSL_init_ssl ||
                               use_pkg_config openssl openssl/ssl.h SSL_library_init ||
                               check_lib openssl/ssl.h SSL_library_init -lssl -lcrypto ||
                               check_lib openssl/ssl.h SSL_library_init -lssl32 -leay32 ||
                               check_lib openssl/ssl.h SSL_library_init -lssl -lcrypto -lws2_32 -lgdi32 ||
                               die "ERROR: openssl not found"; }
enabled qtkit_indev      && { check_header_objcc QTKit/QTKit.h || disable qtkit_indev; }

if enabled gcrypt; then
    GCRYPT_CONFIG="${cross_prefix}libgcrypt-config"
    if "${GCRYPT_CONFIG}" --version > /dev/null 2>&1; then
        gcrypt_cflags=$("${GCRYPT_CONFIG}" --cflags)
        gcrypt_extralibs=$("${GCRYPT_CONFIG}" --libs)
        check_func_headers gcrypt.h gcry_mpi_new $gcrypt_cflags $gcrypt_extralibs ||
            die "ERROR: gcrypt not found"
        add_cflags $gcrypt_cflags && add_extralibs $gcrypt_extralibs
    else
        require gcrypt gcrypt.h gcry_mpi_new -lgcrypt
    fi
fi

disabled sdl && disable sdl2
if ! disabled sdl2; then
    SDL2_CONFIG="${cross_prefix}sdl2-config"
    if check_pkg_config sdl2 SDL_events.h SDL_PollEvent; then
        check_cpp_condition SDL.h "(SDL_MAJOR_VERSION<<16 | SDL_MINOR_VERSION<<8 | SDL_PATCHLEVEL) >= 0x020001" $sdl2_cflags &&
        check_cpp_condition SDL.h "(SDL_MAJOR_VERSION<<16 | SDL_MINOR_VERSION<<8 | SDL_PATCHLEVEL) < 0x020100" $sdl2_cflags &&
        check_func SDL_Init $sdl2_extralibs $sdl2_cflags && enable sdl2
    else
      if "${SDL2_CONFIG}" --version > /dev/null 2>&1; then
        sdl2_cflags=$("${SDL2_CONFIG}" --cflags)
        sdl2_extralibs=$("${SDL2_CONFIG}" --libs)
        check_cpp_condition SDL.h "(SDL_MAJOR_VERSION<<16 | SDL_MINOR_VERSION<<8 | SDL_PATCHLEVEL) >= 0x020001" $sdl2_cflags &&
        check_cpp_condition SDL.h "(SDL_MAJOR_VERSION<<16 | SDL_MINOR_VERSION<<8 | SDL_PATCHLEVEL) < 0x020100" $sdl2_cflags &&
        check_func SDL_Init $sdl2_extralibs $sdl2_cflags && enable sdl2
      fi
    fi
    if test $target_os = "mingw32"; then
        sdl2_extralibs="$sdl2_extralibs -mconsole"
    fi
fi
enabled sdl2 && enable sdl && add_cflags $sdl2_cflags && add_extralibs $sdl2_extralibs

disabled securetransport || { check_func SecIdentityCreate "-Wl,-framework,CoreFoundation -Wl,-framework,Security" &&
    check_lib "Security/SecureTransport.h Security/Security.h" "SSLCreateContext SecItemImport" "-Wl,-framework,CoreFoundation -Wl,-framework,Security" &&
    enable securetransport; }

disabled schannel || { check_func_headers "windows.h security.h" InitializeSecurityContext -DSECURITY_WIN32 -lsecur32 &&
                       check_cpp_condition winerror.h "defined(SEC_I_CONTEXT_EXPIRED)" && enable schannel && add_extralibs -lsecur32; }

makeinfo --version > /dev/null 2>&1 && enable makeinfo  || disable makeinfo
enabled makeinfo \
    && [ 0$(makeinfo --version | grep "texinfo" | sed 's/.*texinfo[^0-9]*\([0-9]*\)\..*/\1/') -ge 5 ] \
    && enable makeinfo_html || disable makeinfo_html
disabled makeinfo_html && texi2html --help 2> /dev/null | grep -q 'init-file' && enable texi2html || disable texi2html
perl -v            > /dev/null 2>&1 && enable perl      || disable perl
pod2man --help     > /dev/null 2>&1 && enable pod2man   || disable pod2man
rsync --help 2> /dev/null | grep -q 'contimeout' && enable rsync_contimeout || disable rsync_contimeout

check_header linux/fb.h
check_header linux/videodev.h
check_header linux/videodev2.h
check_code cc linux/videodev2.h "struct v4l2_frmsizeenum vfse; vfse.discrete.width = 0;" && enable_safe struct_v4l2_frmivalenum_discrete

check_header sys/videoio.h
check_code cc sys/videoio.h "struct v4l2_frmsizeenum vfse; vfse.discrete.width = 0;" && enable_safe struct_v4l2_frmivalenum_discrete

check_func_headers "windows.h vfw.h" capCreateCaptureWindow "$vfwcap_indev_extralibs"
# check that WM_CAP_DRIVER_CONNECT is defined to the proper value
# w32api 3.12 had it defined wrong
check_cpp_condition vfw.h "WM_CAP_DRIVER_CONNECT > WM_USER" && enable vfwcap_defines

check_type "dshow.h" IBaseFilter

# check for ioctl_meteor.h, ioctl_bt848.h and alternatives
{ check_header dev/bktr/ioctl_meteor.h &&
  check_header dev/bktr/ioctl_bt848.h; } ||
{ check_header machine/ioctl_meteor.h &&
  check_header machine/ioctl_bt848.h; } ||
{ check_header dev/video/meteor/ioctl_meteor.h &&
  check_header dev/video/bktr/ioctl_bt848.h; } ||
check_header dev/ic/bt8xx.h

if check_struct sys/soundcard.h audio_buf_info bytes; then
    enable_safe sys/soundcard.h
else
    check_cc -D__BSD_VISIBLE -D__XSI_VISIBLE <<EOF && add_cppflags -D__BSD_VISIBLE -D__XSI_VISIBLE && enable_safe sys/soundcard.h
    #include <sys/soundcard.h>
    audio_buf_info abc;
EOF
fi
check_header soundcard.h

enabled_any alsa_indev alsa_outdev &&
    check_lib alsa/asoundlib.h snd_pcm_htimestamp -lasound && enable alsa

enabled jack_indev && check_lib jack/jack.h jack_client_open -ljack && enable jack &&
    check_func jack_port_get_latency_range -ljack

enabled_any sndio_indev sndio_outdev && check_lib sndio.h sio_open -lsndio && enable sndio

if enabled libcdio; then
    check_lib "cdio/cdda.h cdio/paranoia.h" cdio_cddap_open -lcdio_paranoia -lcdio_cdda -lcdio ||
    check_lib "cdio/paranoia/cdda.h cdio/paranoia/paranoia.h" cdio_cddap_open -lcdio_paranoia -lcdio_cdda -lcdio ||
    die "ERROR: No usable libcdio/cdparanoia found"
fi

if ! disabled libxcb; then
    check_pkg_config "xcb >= 1.4" xcb/xcb.h xcb_connect || {
        enabled libxcb && die "ERROR: libxcb >= 1.4 not found";
    } && enable libxcb

if enabled libxcb; then
    disabled libxcb_shm || {
        check_pkg_config xcb-shm xcb/shm.h xcb_shm_attach || {
            enabled libxcb_shm && die "ERROR: libxcb_shm not found";
        } && check_header sys/shm.h && enable libxcb_shm; }

    disabled libxcb_xfixes || {
        check_pkg_config xcb-xfixes xcb/xfixes.h xcb_xfixes_get_cursor_image || {
            enabled libxcb_xfixes && die "ERROR: libxcb_xfixes not found";
        } && enable libxcb_xfixes; }

    disabled libxcb_shape || {
        check_pkg_config xcb-shape xcb/shape.h xcb_shape_get_rectangles || {
            enabled libxcb_shape && die "ERROR: libxcb_shape not found";
        } && enable libxcb_shape; }

    add_cflags $xcb_cflags $xcb_shm_cflags $xcb_xfixes_cflags $xcb_shape_cflags
    add_extralibs $xcb_extralibs $xcb_shm_extralibs $xcb_xfixes_extralibs $xcb_shape_extralibs
fi
fi

check_func_headers "windows.h" CreateDIBSection "$gdigrab_indev_extralibs"

<<<<<<< HEAD
enabled dxva2api_h &&
    check_cc <<EOF && enable dxva2api_cobj
#define _WIN32_WINNT 0x0600
#define COBJMACROS
#include <windows.h>
#include <d3d9.h>
#include <dxva2api.h>
int main(void) { IDirectXVideoDecoder *o = NULL; IDirectXVideoDecoder_Release(o); return 0; }
EOF

enabled vaapi &&
    check_lib va/va.h vaInitialize -lva ||
    disable vaapi
=======
enabled dxva2 &&
    check_lib windows.h CoTaskMemFree -lole32 &&
    enable dxva2_lib

enabled vaapi && require vaapi va/va.h vaInitialize -lva
>>>>>>> f1248fae

enabled vaapi &&
    check_code cc "va/va.h" "vaCreateSurfaces(0, 0, 0, 0, 0, 0, 0, 0)" ||
    disable vaapi

enabled vaapi &&
    check_lib "va/va.h va/va_drm.h" vaGetDisplayDRM -lva -lva-drm &&
    enable vaapi_drm

enabled vaapi &&
    check_lib "va/va.h va/va_x11.h" vaGetDisplay -lva -lva-x11 -lX11 &&
    enable vaapi_x11

enabled vdpau &&
    check_cpp_condition vdpau/vdpau.h "defined VDP_DECODER_PROFILE_MPEG4_PART2_ASP" ||
    disable vdpau

enabled vdpau &&
    check_lib "vdpau/vdpau.h vdpau/vdpau_x11.h" vdp_device_create_x11 -lvdpau -lX11 &&
    enable vdpau_x11

if enabled x86; then
    case $target_os in
        mingw32*|mingw64*|win32|win64|linux|cygwin*)
            ;;
        *)
            disable cuda cuvid nvenc
            ;;
    esac
else
    disable cuda cuvid nvenc
fi

enabled nvenc &&
    check_cc -I$source_path <<EOF || disable nvenc
#include "compat/nvenc/nvEncodeAPI.h"
NV_ENCODE_API_FUNCTION_LIST flist;
void f(void) { struct { const GUID guid; } s[] = { { NV_ENC_PRESET_HQ_GUID } }; }
int main(void) { return 0; }
EOF

# Funny iconv installations are not unusual, so check it after all flags have been set
disabled iconv || check_func_headers iconv.h iconv || check_lib iconv.h iconv -liconv || disable iconv

enabled debug && add_cflags -g"$debuglevel" && add_asflags -g"$debuglevel"

# add some useful compiler flags if supported
check_cflags -Wdeclaration-after-statement
check_cflags -Wall
check_cflags -Wdisabled-optimization
check_cflags -Wpointer-arith
check_cflags -Wredundant-decls
check_cflags -Wwrite-strings
check_cflags -Wtype-limits
check_cflags -Wundef
check_cflags -Wmissing-prototypes
check_cflags -Wno-pointer-to-int-cast
check_cflags -Wstrict-prototypes
check_cflags -Wempty-body

if enabled extra_warnings; then
    check_cflags -Wcast-qual
    check_cflags -Wextra
    check_cflags -Wpedantic
fi

check_disable_warning(){
    warning_flag=-W${1#-Wno-}
    test_cflags $warning_flag && add_cflags $1
}

check_disable_warning -Wno-parentheses
check_disable_warning -Wno-switch
check_disable_warning -Wno-format-zero-length
check_disable_warning -Wno-pointer-sign
check_disable_warning -Wno-unused-const-variable

check_disable_warning_headers(){
    warning_flag=-W${1#-Wno-}
    test_cflags $warning_flag && add_cflags_headers $1
}

check_disable_warning_headers -Wno-deprecated-declarations
check_disable_warning_headers -Wno-unused-variable

# add some linker flags
check_ldflags -Wl,--warn-common
check_ldflags -Wl,-rpath-link=libpostproc:libswresample:libswscale:libavfilter:libavdevice:libavformat:libavcodec:libavutil:libavresample
enabled rpath && add_ldexeflags -Wl,-rpath,$libdir
enabled rpath && add_ldlibflags -Wl,-rpath,$libdir
test_ldflags -Wl,-Bsymbolic && append SHFLAGS -Wl,-Bsymbolic

# add some strip flags
# -wN '..@*' is more selective than -x, but not available everywhere.
check_stripflags -wN \'..@*\' || check_stripflags -x

enabled neon_clobber_test &&
    check_ldflags -Wl,--wrap,avcodec_open2              \
                  -Wl,--wrap,avcodec_decode_audio4      \
                  -Wl,--wrap,avcodec_decode_video2      \
                  -Wl,--wrap,avcodec_decode_subtitle2   \
                  -Wl,--wrap,avcodec_encode_audio2      \
                  -Wl,--wrap,avcodec_encode_video2      \
                  -Wl,--wrap,avcodec_encode_subtitle    \
                  -Wl,--wrap,avcodec_send_packet        \
                  -Wl,--wrap,avcodec_receive_packet     \
                  -Wl,--wrap,avcodec_send_frame         \
                  -Wl,--wrap,avcodec_receive_frame      \
                  -Wl,--wrap,swr_convert                \
                  -Wl,--wrap,avresample_convert ||
    disable neon_clobber_test

enabled xmm_clobber_test &&
    check_ldflags -Wl,--wrap,avcodec_open2              \
                  -Wl,--wrap,avcodec_decode_audio4      \
                  -Wl,--wrap,avcodec_decode_video2      \
                  -Wl,--wrap,avcodec_decode_subtitle2   \
                  -Wl,--wrap,avcodec_encode_audio2      \
                  -Wl,--wrap,avcodec_encode_video2      \
                  -Wl,--wrap,avcodec_encode_subtitle    \
                  -Wl,--wrap,avcodec_send_packet        \
                  -Wl,--wrap,avcodec_receive_packet     \
                  -Wl,--wrap,avcodec_send_frame         \
                  -Wl,--wrap,avcodec_receive_frame      \
                  -Wl,--wrap,swr_convert                \
                  -Wl,--wrap,avresample_convert         \
                  -Wl,--wrap,sws_scale ||
    disable xmm_clobber_test

check_ld "cc" <<EOF && enable proper_dce
extern const int array[512];
static inline int func(void) { return array[0]; }
int main(void) { return 0; }
EOF

if enabled proper_dce; then
    echo "X { local: *; };" > $TMPV
    if test_ldflags -Wl,${version_script},$TMPV; then
        append SHFLAGS '-Wl,${version_script},\$(SUBDIR)lib\$(NAME).ver'
        check_cc <<EOF && enable symver_asm_label
void ff_foo(void) __asm__ ("av_foo@VERSION");
void ff_foo(void) { ${inline_asm+__asm__($quotes);} }
EOF
        check_cc <<EOF && enable symver_gnu_asm
__asm__(".symver ff_foo,av_foo@VERSION");
void ff_foo(void) {}
EOF
    fi
fi

if [ -z "$optflags" ]; then
    if enabled small; then
        optflags=$cflags_size
    elif enabled optimizations; then
        optflags=$cflags_speed
    else
        optflags=$cflags_noopt
    fi
fi

check_optflags(){
    check_cflags "$@"
    enabled lto && check_ldflags "$@"
}


if enabled lto; then
    test "$cc_type" != "$ld_type" && die "LTO requires same compiler and linker"
    check_cflags  -flto
    check_ldflags -flto $cpuflags
    disable inline_asm_direct_symbol_refs
fi

check_optflags $optflags
check_optflags -fno-math-errno
check_optflags -fno-signed-zeros

enabled ftrapv && check_cflags -ftrapv

check_cc -mno-red-zone <<EOF && noredzone_flags="-mno-red-zone"
int x;
EOF


if enabled icc; then
    # Just warnings, no remarks
    check_cflags -w1
    # -wd: Disable following warnings
    # 144, 167, 556: -Wno-pointer-sign
    # 188: enumerated type mixed with another type
    # 1292: attribute "foo" ignored
    # 1419: external declaration in primary source file
    # 10006: ignoring unknown option -fno-signed-zeros
    # 10148: ignoring unknown option -Wno-parentheses
    # 10156: ignoring option '-W'; no argument required
    # 13200: No EMMS instruction before call to function
    # 13203: No EMMS instruction before return from function
    check_cflags -wd144,167,188,556,1292,1419,10006,10148,10156,13200,13203
    # 11030: Warning unknown option --as-needed
    # 10156: ignoring option '-export'; no argument required
    check_ldflags -wd10156,11030
    # icc 11.0 and 11.1 work with ebp_available, but don't pass the test
    enable ebp_available
    # The test above does not test linking
    enabled lto && disable symver_asm_label
    if enabled x86_32; then
        icc_version=$($cc -dumpversion)
        test ${icc_version%%.*} -ge 11 &&
            check_cflags -falign-stack=maintain-16-byte ||
            disable aligned_stack
    fi
elif enabled ccc; then
    # disable some annoying warnings
    add_cflags -msg_disable bitnotint
    add_cflags -msg_disable mixfuncvoid
    add_cflags -msg_disable nonstandcast
    add_cflags -msg_disable unsupieee
elif enabled gcc; then
    check_optflags -fno-tree-vectorize
    check_cflags -Werror=format-security
    check_cflags -Werror=implicit-function-declaration
    check_cflags -Werror=missing-prototypes
    check_cflags -Werror=return-type
    check_cflags -Werror=vla
    check_cflags -Wformat
    check_cflags -fdiagnostics-color=auto
    enabled extra_warnings || check_disable_warning -Wno-maybe-uninitialized
elif enabled llvm_gcc; then
    check_cflags -mllvm -stack-alignment=16
elif enabled clang; then
    check_cflags -mllvm -stack-alignment=16
    check_cflags -mstack-alignment=16
    check_cflags -Qunused-arguments
    check_cflags -Werror=implicit-function-declaration
    check_cflags -Werror=missing-prototypes
    check_cflags -Werror=return-type
elif enabled cparser; then
    add_cflags -Wno-missing-variable-declarations
    add_cflags -Wno-empty-statement
elif enabled armcc; then
    add_cflags -W${armcc_opt},--diag_suppress=4343 # hardfp compat
    add_cflags -W${armcc_opt},--diag_suppress=3036 # using . as system include dir
    # 2523: use of inline assembly is deprecated
    add_cflags -W${armcc_opt},--diag_suppress=2523
    add_cflags -W${armcc_opt},--diag_suppress=1207
    add_cflags -W${armcc_opt},--diag_suppress=1293 # assignment in condition
    add_cflags -W${armcc_opt},--diag_suppress=3343 # hardfp compat
    add_cflags -W${armcc_opt},--diag_suppress=167  # pointer sign
    add_cflags -W${armcc_opt},--diag_suppress=513  # pointer sign
elif enabled tms470; then
    add_cflags -pds=824 -pds=837
    disable inline_asm
elif enabled pathscale; then
    add_cflags -fstrict-overflow -OPT:wrap_around_unsafe_opt=OFF
elif enabled_any msvc icl; then
    enabled x86_32 && disable aligned_stack
    enabled_all x86_32 debug && add_cflags -Oy-
    enabled debug && add_ldflags -debug
    enable pragma_deprecated
    if enabled icl; then
        # -Qansi-alias is basically -fstrict-aliasing, but does not work
        # (correctly) on icl 13.x.
        check_cpp_condition "windows.h" "__ICL < 1300 || __ICL >= 1400" &&
            add_cflags -Qansi-alias
        # Some inline asm is not compilable in debug
        if enabled debug; then
            disable ebp_available
            disable ebx_available
        fi
    fi
    # msvcrt10 x64 incorrectly enables log2, only msvcrt12 (MSVC 2013) onwards actually has log2.
    check_cpp_condition crtversion.h "_VC_CRT_MAJOR_VERSION >= 12" || disable log2
    # The CRT headers contain __declspec(restrict) in a few places, but if redefining
    # restrict, this might break. MSVC 2010 and 2012 fail with __declspec(__restrict)
    # (as it ends up if the restrict redefine is done before including stdlib.h), while
    # MSVC 2013 and newer can handle it fine.
    # If this declspec fails, force including stdlib.h before the restrict redefinition
    # happens in config.h.
    if [ $_restrict != restrict ]; then
        check_cc <<EOF || add_cflags -FIstdlib.h
__declspec($_restrict) void* foo(int);
EOF
    fi
    # the new SSA optimzer in VS2015 U3 is mis-optimizing some parts of the code
    # Issue has been fixed in MSVC v19.00.24218.
    check_cpp_condition windows.h "_MSC_FULL_VER >= 190024218" ||
        check_cflags -d2SSAOptimizer-
    # enable utf-8 source processing on VS2015 U2 and newer
    check_cpp_condition windows.h "_MSC_FULL_VER >= 190023918" &&
        add_cflags -utf-8
fi

for pfx in "" host_; do
    varname=${pfx%_}cc_type
    eval "type=\$$varname"
    if [ $type = "msvc" ]; then
        check_${pfx}cc <<EOF || add_${pfx}cflags -Dinline=__inline
static inline int foo(int a) { return a; }
EOF
    fi
done

case $as_type in
    clang)
        add_asflags -Qunused-arguments
    ;;
esac

case $ld_type in
    clang)
        check_ldflags -Qunused-arguments
    ;;
esac

case $target_os in
    osf1)
        enabled ccc && add_ldflags '-Wl,-expect_unresolved,*'
    ;;
esac

enable frame_thread_encoder

enabled asm || { arch=c; disable $ARCH_LIST $ARCH_EXT_LIST; }

check_deps $CONFIG_LIST       \
           $CONFIG_EXTRA      \
           $HAVE_LIST         \
           $ALL_COMPONENTS    \

<<<<<<< HEAD
enabled threads && ! enabled pthreads && ! enabled atomics_native && die "non pthread threading without atomics not supported, try adding --enable-pthreads or --cpu=i486 or higher if you are on x86"


if test $target_os = "haiku"; then
    disable memalign
    disable posix_memalign
fi

enabled_all dxva2 dxva2api_cobj CoTaskMemFree &&
    prepend ffmpeg_extralibs $($ldflags_filter "-lole32") &&
    enable dxva2_lib

# add_dep lib dep
# -> enable ${lib}_deps_${dep}
# -> add $dep to ${lib}_deps only once
add_dep() {
    lib=$1
    dep=$2
    enabled "${lib}_deps_${dep}" && return 0
    enable  "${lib}_deps_${dep}"
    prepend "${lib}_deps" $dep
}

# merge deps lib components
# merge all ${component}_deps into ${lib}_deps and ${lib}_deps_*
merge_deps() {
    lib=$1
    shift
    for comp in $*; do
        enabled $comp || continue
        eval "dep=\"\$${comp}_deps\""
        for d in $dep; do
            add_dep $lib $d
        done
    done
}

merge_deps libavfilter $FILTER_LIST

=======
>>>>>>> f1248fae
map 'enabled $v && intrinsics=${v#intrinsics_}' $INTRINSICS_LIST

for thread in $THREADS_LIST; do
    if enabled $thread; then
        test -n "$thread_type" &&
            die "ERROR: Only one thread type must be selected." ||
            thread_type="$thread"
    fi
done

if disabled stdatomic_h; then
    if enabled atomics_gcc; then
        add_cppflags '-I\$(SRC_PATH)/compat/atomics/gcc'
    elif enabled atomics_win32; then
        add_cppflags '-I\$(SRC_PATH)/compat/atomics/win32'
    elif enabled atomics_suncc; then
        add_cppflags '-I\$(SRC_PATH)/compat/atomics/suncc'
    elif enabled pthreads; then
        add_compat atomics/pthread/stdatomic.o
        add_cppflags '-I\$(SRC_PATH)/compat/atomics/pthread'
    else
        enabled threads && die "Threading is enabled, but no atomics are available"
        add_cppflags '-I\$(SRC_PATH)/compat/atomics/dummy'
    fi
fi

# Check if requested libraries were found.
for lib in $AUTODETECT_LIBS; do
    requested $lib && ! enabled $lib && die "ERROR: $lib requested but not found";
done

enabled zlib && add_cppflags -DZLIB_CONST

# conditional library dependencies, in linking order
enabled afftfilt_filter     && prepend avfilter_deps "avcodec"
enabled amovie_filter       && prepend avfilter_deps "avformat avcodec"
enabled aresample_filter    && prepend avfilter_deps "swresample"
enabled atempo_filter       && prepend avfilter_deps "avcodec"
enabled cover_rect_filter   && prepend avfilter_deps "avformat avcodec"
enabled ebur128_filter && enabled swresample && prepend avfilter_deps "swresample"
enabled elbg_filter         && prepend avfilter_deps "avcodec"
enabled fftfilt_filter      && prepend avfilter_deps "avcodec"
enabled find_rect_filter    && prepend avfilter_deps "avformat avcodec"
enabled mcdeint_filter      && prepend avfilter_deps "avcodec"
enabled movie_filter    && prepend avfilter_deps "avformat avcodec"
enabled pan_filter          && prepend avfilter_deps "swresample"
enabled pp_filter           && prepend avfilter_deps "postproc"
enabled removelogo_filter   && prepend avfilter_deps "avformat avcodec swscale"
enabled resample_filter && prepend avfilter_deps "avresample"
enabled sab_filter          && prepend avfilter_deps "swscale"
enabled scale_filter    && prepend avfilter_deps "swscale"
enabled scale2ref_filter    && prepend avfilter_deps "swscale"
enabled sofalizer_filter    && prepend avfilter_deps "avcodec"
enabled showcqt_filter      && prepend avfilter_deps "avformat avcodec swscale"
enabled showfreqs_filter    && prepend avfilter_deps "avcodec"
enabled showspectrum_filter && prepend avfilter_deps "avcodec"
enabled smartblur_filter    && prepend avfilter_deps "swscale"
enabled spectrumsynth_filter && prepend avfilter_deps "avcodec"
enabled subtitles_filter    && prepend avfilter_deps "avformat avcodec"
enabled uspp_filter         && prepend avfilter_deps "avcodec"

enabled lavfi_indev         && prepend avdevice_deps "avfilter"

enabled opus_decoder    && prepend avcodec_deps "swresample"

expand_deps(){
    lib_deps=${1}_deps
    eval "deps=\$$lib_deps"
    append $lib_deps $(map 'eval echo \$${v}_deps' $deps)
    unique $lib_deps
}

#we have to remove gpl from the deps here as some code assumes all lib deps are libs
postproc_deps="$(filter_out 'gpl' $postproc_deps)"

map 'expand_deps $v' $LIBRARY_LIST

license="LGPL version 2.1 or later"
if enabled nonfree; then
    license="nonfree and unredistributable"
elif enabled gplv3; then
    license="GPL version 3 or later"
elif enabled lgplv3; then
    license="LGPL version 3 or later"
elif enabled gpl; then
    license="GPL version 2 or later"
fi

if test "$quiet" != "yes"; then

echo "install prefix            $prefix"
echo "source path               $source_path"
echo "C compiler                $cc"
echo "C library                 $libc_type"
if test "$host_cc" != "$cc"; then
    echo "host C compiler           $host_cc"
    echo "host C library            $host_libc_type"
fi
echo "ARCH                      $arch ($cpu)"
if test "$build_suffix" != ""; then
    echo "build suffix              $build_suffix"
fi
if test "$progs_suffix" != ""; then
    echo "progs suffix              $progs_suffix"
fi
if test "$extra_version" != ""; then
    echo "version string suffix     $extra_version"
fi
echo "big-endian                ${bigendian-no}"
echo "runtime cpu detection     ${runtime_cpudetect-no}"
if enabled x86; then
    echo "${yasmexe}                      ${yasm-no}"
    echo "MMX enabled               ${mmx-no}"
    echo "MMXEXT enabled            ${mmxext-no}"
    echo "3DNow! enabled            ${amd3dnow-no}"
    echo "3DNow! extended enabled   ${amd3dnowext-no}"
    echo "SSE enabled               ${sse-no}"
    echo "SSSE3 enabled             ${ssse3-no}"
    echo "AESNI enabled             ${aesni-no}"
    echo "AVX enabled               ${avx-no}"
    echo "XOP enabled               ${xop-no}"
    echo "FMA3 enabled              ${fma3-no}"
    echo "FMA4 enabled              ${fma4-no}"
    echo "i686 features enabled     ${i686-no}"
    echo "CMOV is fast              ${fast_cmov-no}"
    echo "EBX available             ${ebx_available-no}"
    echo "EBP available             ${ebp_available-no}"
fi
if enabled aarch64; then
    echo "NEON enabled              ${neon-no}"
    echo "VFP enabled               ${vfp-no}"
fi
if enabled arm; then
    echo "ARMv5TE enabled           ${armv5te-no}"
    echo "ARMv6 enabled             ${armv6-no}"
    echo "ARMv6T2 enabled           ${armv6t2-no}"
    echo "VFP enabled               ${vfp-no}"
    echo "NEON enabled              ${neon-no}"
    echo "THUMB enabled             ${thumb-no}"
fi
if enabled mips; then
    echo "MIPS FPU enabled          ${mipsfpu-no}"
    echo "MIPS DSP R1 enabled       ${mipsdsp-no}"
    echo "MIPS DSP R2 enabled       ${mipsdspr2-no}"
    echo "MIPS MSA enabled          ${msa-no}"
    echo "LOONGSON MMI enabled      ${mmi-no}"
fi
if enabled ppc; then
    echo "AltiVec enabled           ${altivec-no}"
    echo "VSX enabled               ${vsx-no}"
    echo "POWER8 enabled            ${power8-no}"
    echo "PPC 4xx optimizations     ${ppc4xx-no}"
    echo "dcbzl available           ${dcbzl-no}"
fi
echo "debug symbols             ${debug-no}"
echo "strip symbols             ${stripping-no}"
echo "optimize for size         ${small-no}"
echo "optimizations             ${optimizations-no}"
echo "static                    ${static-no}"
echo "shared                    ${shared-no}"
echo "postprocessing support    ${postproc-no}"
echo "network support           ${network-no}"
echo "threading support         ${thread_type-no}"
echo "safe bitstream reader     ${safe_bitstream_reader-no}"
echo "texi2html enabled         ${texi2html-no}"
echo "perl enabled              ${perl-no}"
echo "pod2man enabled           ${pod2man-no}"
echo "makeinfo enabled          ${makeinfo-no}"
echo "makeinfo supports HTML    ${makeinfo_html-no}"
test -n "$random_seed" &&
    echo "random seed               ${random_seed}"
echo

echo "External libraries:"
print_enabled '' $EXTERNAL_LIBRARY_LIST | print_in_columns
echo

echo "External libraries providing hardware acceleration:"
print_enabled '' $HWACCEL_LIBRARY_LIST | print_in_columns
echo

echo "Libraries:"
print_enabled '' $LIBRARY_LIST | print_in_columns
echo

echo "Programs:"
print_enabled '' $PROGRAM_LIST | print_in_columns
echo

for type in decoder encoder hwaccel parser demuxer muxer protocol filter bsf indev outdev; do
    echo "Enabled ${type}s:"
    eval list=\$$(toupper $type)_LIST
    print_enabled '_*' $list | print_in_columns
    echo
done

echo "License: $license"

echo "Creating configuration files ..."

fi # test "$quiet" != "yes"

test -e Makefile || echo "include $source_path/Makefile" > Makefile

enabled stripping || strip="echo skipping strip"

config_files="$TMPH config.mak doc/config.texi"

cat > config.mak <<EOF
# Automatically generated by configure - do not modify!
ifndef FFMPEG_CONFIG_MAK
FFMPEG_CONFIG_MAK=1
FFMPEG_CONFIGURATION=$FFMPEG_CONFIGURATION
prefix=$prefix
LIBDIR=\$(DESTDIR)$libdir
SHLIBDIR=\$(DESTDIR)$shlibdir
INCDIR=\$(DESTDIR)$incdir
BINDIR=\$(DESTDIR)$bindir
DATADIR=\$(DESTDIR)$datadir
DOCDIR=\$(DESTDIR)$docdir
MANDIR=\$(DESTDIR)$mandir
PKGCONFIGDIR=\$(DESTDIR)$pkgconfigdir
INSTALL_NAME_DIR=$install_name_dir
SRC_PATH=$source_path
SRC_LINK=$source_link
ifndef MAIN_MAKEFILE
SRC_PATH:=\$(SRC_PATH:.%=..%)
endif
CC_IDENT=$cc_ident
ARCH=$arch
INTRINSICS=$intrinsics
CC=$cc
CXX=$cxx
AS=$as
OBJCC=$objcc
LD=$ld
DEPCC=$dep_cc
DEPCCFLAGS=$DEPCCFLAGS \$(CPPFLAGS)
DEPAS=$as
DEPASFLAGS=$DEPASFLAGS \$(CPPFLAGS)
YASM=$yasmexe
DEPYASM=$yasmexe
AR=$ar
ARFLAGS=$arflags
AR_O=$ar_o
RANLIB=$ranlib
STRIP=$strip
CP=cp -p
LN_S=$ln_s
CPPFLAGS=$CPPFLAGS
CFLAGS=$CFLAGS
CXXFLAGS=$CXXFLAGS
OBJCFLAGS=$OBJCFLAGS
ASFLAGS=$ASFLAGS
AS_C=$AS_C
AS_O=$AS_O
OBJCC_C=$OBJCC_C
OBJCC_E=$OBJCC_E
OBJCC_O=$OBJCC_O
CC_C=$CC_C
CC_E=$CC_E
CC_O=$CC_O
CXX_C=$CXX_C
CXX_O=$CXX_O
LD_O=$LD_O
LD_LIB=$LD_LIB
LD_PATH=$LD_PATH
DLLTOOL=$dlltool
WINDRES=$windres
DEPWINDRES=$dep_cc
DOXYGEN=$doxygen
LDFLAGS=$LDFLAGS
LDEXEFLAGS=$LDEXEFLAGS
LDLIBFLAGS=$LDLIBFLAGS
SHFLAGS=$(echo $($ldflags_filter $SHFLAGS))
ASMSTRIPFLAGS=$ASMSTRIPFLAGS
YASMFLAGS=$YASMFLAGS
BUILDSUF=$build_suffix
PROGSSUF=$progs_suffix
FULLNAME=$FULLNAME
LIBPREF=$LIBPREF
LIBSUF=$LIBSUF
LIBNAME=$LIBNAME
SLIBPREF=$SLIBPREF
SLIBSUF=$SLIBSUF
EXESUF=$EXESUF
EXTRA_VERSION=$extra_version
CCDEP=$CCDEP
CXXDEP=$CXXDEP
CCDEP_FLAGS=$CCDEP_FLAGS
ASDEP=$ASDEP
ASDEP_FLAGS=$ASDEP_FLAGS
CC_DEPFLAGS=$CC_DEPFLAGS
AS_DEPFLAGS=$AS_DEPFLAGS
HOSTCC=$host_cc
HOSTLD=$host_ld
HOSTCFLAGS=$host_cflags
HOSTCPPFLAGS=$host_cppflags
HOSTEXESUF=$HOSTEXESUF
HOSTLDFLAGS=$host_ldflags
HOSTEXTRALIBS=$host_extralibs
DEPHOSTCC=$host_cc
DEPHOSTCCFLAGS=$DEPHOSTCCFLAGS \$(HOSTCCFLAGS)
HOSTCCDEP=$HOSTCCDEP
HOSTCCDEP_FLAGS=$HOSTCCDEP_FLAGS
HOSTCC_DEPFLAGS=$HOSTCC_DEPFLAGS
HOSTCC_C=$HOSTCC_C
HOSTCC_O=$HOSTCC_O
HOSTLD_O=$HOSTLD_O
TARGET_EXEC=$target_exec $target_exec_args
TARGET_PATH=$target_path
TARGET_SAMPLES=${target_samples:-\$(SAMPLES)}
CFLAGS-ffplay=${sdl2_cflags}
CFLAGS_HEADERS=$CFLAGS_HEADERS
ZLIB=$($ldflags_filter -lz)
LIB_INSTALL_EXTRA_CMD=$LIB_INSTALL_EXTRA_CMD
EXTRALIBS=$extralibs
COMPAT_OBJS=$compat_objs
INSTALL=$install
LIBTARGET=${LIBTARGET}
SLIBNAME=${SLIBNAME}
SLIBNAME_WITH_VERSION=${SLIBNAME_WITH_VERSION}
SLIBNAME_WITH_MAJOR=${SLIBNAME_WITH_MAJOR}
SLIB_CREATE_DEF_CMD=${SLIB_CREATE_DEF_CMD}
SLIB_EXTRA_CMD=${SLIB_EXTRA_CMD}
SLIB_INSTALL_NAME=${SLIB_INSTALL_NAME}
SLIB_INSTALL_LINKS=${SLIB_INSTALL_LINKS}
SLIB_INSTALL_EXTRA_LIB=${SLIB_INSTALL_EXTRA_LIB}
SLIB_INSTALL_EXTRA_SHLIB=${SLIB_INSTALL_EXTRA_SHLIB}
VERSION_SCRIPT_POSTPROCESS_CMD=${VERSION_SCRIPT_POSTPROCESS_CMD}
SAMPLES:=${samples:-\$(FATE_SAMPLES)}
NOREDZONE_FLAGS=$noredzone_flags
EOF

get_version(){
    lcname=lib${1}
    name=$(toupper $lcname)
    file=$source_path/$lcname/version.h
    eval $(awk "/#define ${name}_VERSION_M/ { print \$2 \"=\" \$3 }" "$file")
    enabled raise_major && eval ${name}_VERSION_MAJOR=$((${name}_VERSION_MAJOR+100))
    eval ${name}_VERSION=\$${name}_VERSION_MAJOR.\$${name}_VERSION_MINOR.\$${name}_VERSION_MICRO
    eval echo "${lcname}_VERSION=\$${name}_VERSION" >> config.mak
    eval echo "${lcname}_VERSION_MAJOR=\$${name}_VERSION_MAJOR" >> config.mak
    eval echo "${lcname}_VERSION_MINOR=\$${name}_VERSION_MINOR" >> config.mak
}

map 'get_version $v' $LIBRARY_LIST

map 'eval echo "${v}_FFLIBS=\$${v}_deps" >> config.mak' $LIBRARY_LIST

print_program_extralibs(){
    eval "program_extralibs=\$${1}_extralibs"
    eval echo "EXTRALIBS-${1}=${program_extralibs}" >> config.mak
}

map 'print_program_extralibs $v' $PROGRAM_LIST

cat > $TMPH <<EOF
/* Automatically generated by configure - do not modify! */
#ifndef FFMPEG_CONFIG_H
#define FFMPEG_CONFIG_H
#define FFMPEG_CONFIGURATION "$(c_escape $FFMPEG_CONFIGURATION)"
#define FFMPEG_LICENSE "$(c_escape $license)"
#define CONFIG_THIS_YEAR 2017
#define FFMPEG_DATADIR "$(eval c_escape $datadir)"
#define AVCONV_DATADIR "$(eval c_escape $datadir)"
#define CC_IDENT "$(c_escape ${cc_ident:-Unknown compiler})"
#define av_restrict $_restrict
#define EXTERN_PREFIX "${extern_prefix}"
#define EXTERN_ASM ${extern_prefix}
#define BUILDSUF "$build_suffix"
#define SLIBSUF "$SLIBSUF"
#define HAVE_MMX2 HAVE_MMXEXT
#define SWS_MAX_FILTER_SIZE $sws_max_filter_size
EOF

test -n "$assert_level" &&
    echo "#define ASSERT_LEVEL $assert_level" >>$TMPH

test -n "$malloc_prefix" &&
    echo "#define MALLOC_PREFIX $malloc_prefix" >>$TMPH

if enabled yasm; then
    append config_files $TMPASM
    printf '' >$TMPASM
fi

enabled getenv || echo "#define getenv(x) NULL" >> $TMPH


mkdir -p doc
mkdir -p tests
mkdir -p tests/api
echo "@c auto-generated by configure - do not modify! " > doc/config.texi

print_config ARCH_   "$config_files" $ARCH_LIST
print_config HAVE_   "$config_files" $HAVE_LIST
print_config CONFIG_ "$config_files" $CONFIG_LIST       \
                                     $CONFIG_EXTRA      \
                                     $ALL_COMPONENTS    \

echo "#endif /* FFMPEG_CONFIG_H */" >> $TMPH
echo "endif # FFMPEG_CONFIG_MAK" >> config.mak

# Do not overwrite an unchanged config.h to avoid superfluous rebuilds.
cp_if_changed $TMPH config.h
touch .config

enabled yasm && cp_if_changed $TMPASM config.asm

cat > $TMPH <<EOF
/* Generated by ffconf */
#ifndef AVUTIL_AVCONFIG_H
#define AVUTIL_AVCONFIG_H
EOF

print_config AV_HAVE_ $TMPH $HAVE_LIST_PUB

echo "#endif /* AVUTIL_AVCONFIG_H */" >> $TMPH

cp_if_changed $TMPH libavutil/avconfig.h

# generate the lists of enabled components
print_enabled_components(){
    file=$1
    struct_name=$2
    name=$3
    shift 3
    echo "static const $struct_name *$name[] = {" > $TMPH
    for c in $*; do
        enabled $c && printf "    &ff_%s,\n" $c >> $TMPH
    done
    echo "    NULL };" >> $TMPH
    cp_if_changed $TMPH $file
}

print_enabled_components libavcodec/bsf_list.c AVBitStreamFilter bitstream_filters $BSF_LIST
print_enabled_components libavformat/protocol_list.c URLProtocol url_protocols $PROTOCOL_LIST

if test -n "$WARNINGS"; then
    printf "\n%s%s$WARNINGS%s" "$warn_color" "$bold_color" "$reset_color"
    enabled fatal_warnings && exit 1
fi

# build pkg-config files

lib_version(){
    eval printf "\"lib${1}${build_suffix} >= \$LIB$(toupper ${1})_VERSION, \""
}

pkgconfig_generate(){
    name=$1
    shortname=${name#lib}${build_suffix}
    comment=$2
    version=$3
    libs=$4
    requires=$(map 'lib_version $v' $(eval echo \$${name#lib}_deps))
    requires=${requires%, }
    enabled ${name#lib} || return 0
    mkdir -p $name
    cat <<EOF > $name/$name${build_suffix}.pc
prefix=$prefix
exec_prefix=\${prefix}
libdir=$libdir
includedir=$incdir

Name: $name
Description: $comment
Version: $version
Requires: $(enabled shared || echo $requires)
Requires.private: $(enabled shared && echo $requires)
Conflicts:
Libs: -L\${libdir} $(enabled rpath && echo "-Wl,-rpath,\${libdir}") -l${shortname} $(enabled shared || echo $libs)
Libs.private: $(enabled shared && echo $libs)
Cflags: -I\${includedir}
EOF

mkdir -p doc/examples/pc-uninstalled
includedir=${source_path}
[ "$includedir" = . ] && includedir="\${pcfiledir}/../../.."
    cat <<EOF > doc/examples/pc-uninstalled/${name}-uninstalled.pc
prefix=
exec_prefix=
libdir=\${pcfiledir}/../../../$name
includedir=${includedir}

Name: $name
Description: $comment
Version: $version
Requires: $requires
Conflicts:
Libs: -L\${libdir} -Wl,-rpath,\${libdir} -l${shortname} $(enabled shared || echo $libs)
Cflags: -I\${includedir}
EOF
}

pkgconfig_generate libavutil     "FFmpeg utility library"               "$LIBAVUTIL_VERSION"     "$LIBRT $LIBM"
pkgconfig_generate libavcodec    "FFmpeg codec library"                 "$LIBAVCODEC_VERSION"    "$extralibs"
pkgconfig_generate libavformat   "FFmpeg container format library"      "$LIBAVFORMAT_VERSION"   "$extralibs"
pkgconfig_generate libavdevice   "FFmpeg device handling library"       "$LIBAVDEVICE_VERSION"   "$extralibs"
pkgconfig_generate libavfilter   "FFmpeg audio/video filtering library" "$LIBAVFILTER_VERSION"   "$extralibs"
pkgconfig_generate libpostproc   "FFmpeg postprocessing library"        "$LIBPOSTPROC_VERSION"   ""
pkgconfig_generate libavresample "Libav audio resampling library"       "$LIBAVRESAMPLE_VERSION" "$LIBM"
pkgconfig_generate libswscale    "FFmpeg image rescaling library"       "$LIBSWSCALE_VERSION"    "$LIBM"
pkgconfig_generate libswresample "FFmpeg audio resampling library"      "$LIBSWRESAMPLE_VERSION" "$LIBM $LIBSOXR"<|MERGE_RESOLUTION|>--- conflicted
+++ resolved
@@ -6020,7 +6020,6 @@
 
 check_func_headers "windows.h" CreateDIBSection "$gdigrab_indev_extralibs"
 
-<<<<<<< HEAD
 enabled dxva2api_h &&
     check_cc <<EOF && enable dxva2api_cobj
 #define _WIN32_WINNT 0x0600
@@ -6031,16 +6030,13 @@
 int main(void) { IDirectXVideoDecoder *o = NULL; IDirectXVideoDecoder_Release(o); return 0; }
 EOF
 
+enabled dxva2 &&
+    check_lib windows.h CoTaskMemFree -lole32 &&
+    enable dxva2_lib
+
 enabled vaapi &&
     check_lib va/va.h vaInitialize -lva ||
     disable vaapi
-=======
-enabled dxva2 &&
-    check_lib windows.h CoTaskMemFree -lole32 &&
-    enable dxva2_lib
-
-enabled vaapi && require vaapi va/va.h vaInitialize -lva
->>>>>>> f1248fae
 
 enabled vaapi &&
     check_code cc "va/va.h" "vaCreateSurfaces(0, 0, 0, 0, 0, 0, 0, 0)" ||
@@ -6370,7 +6366,6 @@
            $HAVE_LIST         \
            $ALL_COMPONENTS    \
 
-<<<<<<< HEAD
 enabled threads && ! enabled pthreads && ! enabled atomics_native && die "non pthread threading without atomics not supported, try adding --enable-pthreads or --cpu=i486 or higher if you are on x86"
 
 
@@ -6378,10 +6373,6 @@
     disable memalign
     disable posix_memalign
 fi
-
-enabled_all dxva2 dxva2api_cobj CoTaskMemFree &&
-    prepend ffmpeg_extralibs $($ldflags_filter "-lole32") &&
-    enable dxva2_lib
 
 # add_dep lib dep
 # -> enable ${lib}_deps_${dep}
@@ -6410,8 +6401,6 @@
 
 merge_deps libavfilter $FILTER_LIST
 
-=======
->>>>>>> f1248fae
 map 'enabled $v && intrinsics=${v#intrinsics_}' $INTRINSICS_LIST
 
 for thread in $THREADS_LIST; do
